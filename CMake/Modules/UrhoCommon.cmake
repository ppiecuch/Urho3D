--- conflicted
+++ resolved
@@ -819,108 +819,6 @@
     set_directory_properties (PROPERTIES ADDITIONAL_MAKE_CLEAN_FILES "${ADDITIONAL_MAKE_CLEAN_FILES};${ARGN}")
 endmacro ()
 
-<<<<<<< HEAD
-# *** THIS IS A DEPRECATED MACRO ***
-# Macro for defining external library dependencies
-# The purpose of this macro is emulate CMake to set the external library dependencies transitively
-# It works for both targets setup within Urho3D project and downstream projects that uses Urho3D as external static/shared library
-# *** THIS IS A DEPRECATED MACRO ***
-macro (define_dependency_libs TARGET)
-    # ThirdParty/SDL external dependency
-    if (${TARGET} MATCHES SDL|Urho3D)
-        if (WIN32)
-            list (APPEND LIBS user32 gdi32 winmm imm32 ole32 oleaut32 version uuid)
-        elseif (APPLE)
-            list (APPEND LIBS iconv)
-        elseif (ANDROID)
-            list (APPEND LIBS dl log android)
-        else ()
-            # Linux
-            if (NOT WEB)
-                list (APPEND LIBS dl m rt)
-            endif ()
-            if (RPI)
-                list (APPEND ABSOLUTE_PATH_LIBS ${VIDEOCORE_LIBRARIES})
-            endif ()
-        endif ()
-    endif ()
-
-    # ThirdParty/kNet & ThirdParty/Civetweb external dependency
-    if (${TARGET} MATCHES Civetweb|kNet|Urho3D)
-        if (WIN32)
-            list (APPEND LIBS ws2_32)
-        endif ()
-    endif ()
-
-    # Urho3D/LuaJIT external dependency
-    if (URHO3D_LUAJIT AND ${TARGET} MATCHES LuaJIT|Urho3D)
-        if (NOT WIN32 AND NOT WEB)
-            list (APPEND LIBS dl m)
-        endif ()
-    endif ()
-
-    # Urho3D external dependency
-    if (${TARGET} STREQUAL Urho3D)
-        # Core
-        if (WIN32)
-            list (APPEND LIBS winmm)
-            if (URHO3D_MINIDUMPS)
-                list (APPEND LIBS dbghelp)
-            endif ()
-        elseif (APPLE)
-            if (ARM)
-                list (APPEND LIBS "-framework AudioToolbox" "-framework AVFoundation" "-framework CoreAudio" "-framework CoreGraphics" "-framework CoreMotion" "-framework Foundation" "-framework GameController" "-framework OpenGLES" "-framework QuartzCore" "-framework UIKit")
-            else ()
-                list (APPEND LIBS "-framework AudioToolbox" "-framework Carbon" "-framework Cocoa" "-framework CoreFoundation" "-framework SystemConfiguration" "-framework CoreAudio" "-framework CoreServices" "-framework CoreVideo" "-framework ForceFeedback" "-framework IOKit" "-framework OpenGL")
-            endif ()
-        endif ()
-
-        # Graphics
-        if (URHO3D_OPENGL)
-            if (APPLE)
-                # Do nothing
-            elseif (WIN32)
-                list (APPEND LIBS opengl32)
-            elseif (RPI)
-                list (APPEND LIBS brcmGLESv2)
-            elseif (ANDROID OR ARM)
-                list (APPEND LIBS GLESv1_CM GLESv2)
-            else ()
-                list (APPEND LIBS GL)
-            endif ()
-        elseif (DIRECT3D_LIBRARIES)
-            list (APPEND LIBS ${DIRECT3D_LIBRARIES})
-        endif ()
-
-        # Database
-        if (URHO3D_DATABASE_ODBC)
-            list (APPEND LIBS ${ODBC_LIBRARIES})
-        endif ()
-
-        # This variable value can either be 'Urho3D' target or an absolute path to an actual static/shared Urho3D library or empty (if we are building the library itself)
-        # The former would cause CMake not only to link against the Urho3D library but also to add a dependency to Urho3D target
-        if (URHO3D_LIBRARIES)
-            if (WIN32 AND URHO3D_LIBRARIES_DBG AND URHO3D_LIBRARIES_REL AND TARGET ${TARGET_NAME})
-                # Special handling when both debug and release libraries are found
-                target_link_libraries (${TARGET_NAME} debug ${URHO3D_LIBRARIES_DBG} optimized ${URHO3D_LIBRARIES_REL})
-            else ()
-                if (TARGET ${TARGET}_universal)
-                    add_dependencies (${TARGET_NAME} ${TARGET}_universal)
-                endif ()
-                if (URHO3D_LIB_TYPE STREQUAL MODULE)
-                    if (TARGET ${TARGET})
-                        add_dependencies (${TARGET_NAME} ${TARGET})
-                    endif ()
-                else ()
-                    list (APPEND ABSOLUTE_PATH_LIBS ${URHO3D_LIBRARIES})
-                endif ()
-            endif ()
-        endif ()
-    endif ()
-endmacro ()
-
-=======
->>>>>>> 2e088c30
 # Macro for defining source files with optional arguments as follows:
 #  GLOB_CPP_PATTERNS <list> - Use the provided globbing patterns for CPP_FILES instead of the default *.cpp
 #  GLOB_H_PATTERNS <list> - Use the provided globbing patterns for H_FILES instead of the default *.h
