--- conflicted
+++ resolved
@@ -1,1279 +1,1275 @@
-//
-// Copyright (c) 2008-2016 the Urho3D project.
-//
-// Permission is hereby granted, free of charge, to any person obtaining a copy
-// of this software and associated documentation files (the "Software"), to deal
-// in the Software without restriction, including without limitation the rights
-// to use, copy, modify, merge, publish, distribute, sublicense, and/or sell
-// copies of the Software, and to permit persons to whom the Software is
-// furnished to do so, subject to the following conditions:
-//
-// The above copyright notice and this permission notice shall be included in
-// all copies or substantial portions of the Software.
-//
-// THE SOFTWARE IS PROVIDED "AS IS", WITHOUT WARRANTY OF ANY KIND, EXPRESS OR
-// IMPLIED, INCLUDING BUT NOT LIMITED TO THE WARRANTIES OF MERCHANTABILITY,
-// FITNESS FOR A PARTICULAR PURPOSE AND NONINFRINGEMENT. IN NO EVENT SHALL THE
-// AUTHORS OR COPYRIGHT HOLDERS BE LIABLE FOR ANY CLAIM, DAMAGES OR OTHER
-// LIABILITY, WHETHER IN AN ACTION OF CONTRACT, TORT OR OTHERWISE, ARISING FROM,
-// OUT OF OR IN CONNECTION WITH THE SOFTWARE OR THE USE OR OTHER DEALINGS IN
-// THE SOFTWARE.
-//
-
-#include "../Precompiled.h"
-
-#include "../AngelScript/APITemplates.h"
-#include "../Math/Frustum.h"
-#include "../Math/Polyhedron.h"
-#include "../Math/Ray.h"
-#include "../Math/Matrix2.h"
-
-namespace Urho3D
-{
-
-static void RegisterMathFunctions(asIScriptEngine* engine)
-{
-    engine->RegisterEnum("Intersection");
-    engine->RegisterEnumValue("Intersection", "OUTSIDE", OUTSIDE);
-    engine->RegisterEnumValue("Intersection", "INTERSECTS", INTERSECTS);
-    engine->RegisterEnumValue("Intersection", "INSIDE", INSIDE);
-
-    engine->RegisterGlobalProperty("const float M_INFINITY", (void*)&M_INFINITY);
-    engine->RegisterGlobalProperty("const float M_EPSILON", (void*)&M_EPSILON);
-    engine->RegisterGlobalProperty("const float M_LARGE_EPSILON", (void*)&M_LARGE_EPSILON);
-    engine->RegisterGlobalProperty("const float M_LARGE_VALUE", (void*)&M_LARGE_VALUE);
-    engine->RegisterGlobalProperty("const float M_DEGTORAD", (void*)&M_DEGTORAD);
-    engine->RegisterGlobalProperty("const float M_DEGTORAD_2", (void*)&M_DEGTORAD_2);
-    engine->RegisterGlobalProperty("const float M_RADTODEG", (void*)&M_RADTODEG);
-    engine->RegisterGlobalProperty("const float M_PI", (void*)&M_PI);
-    engine->RegisterGlobalProperty("const float M_HALF_PI", (void*)&M_HALF_PI);
-    engine->RegisterGlobalProperty("const int M_MIN_INT", (void*)&M_MIN_INT);
-    engine->RegisterGlobalProperty("const int M_MAX_INT", (void*)&M_MAX_INT);
-    engine->RegisterGlobalProperty("const uint M_MIN_UNSIGNED", (void*)&M_MIN_UNSIGNED);
-    engine->RegisterGlobalProperty("const uint M_MAX_UNSIGNED", (void*)&M_MAX_UNSIGNED);
-
-    engine->RegisterGlobalFunction("bool Equals(float, float)", asFUNCTION(Equals), asCALL_CDECL);
-    engine->RegisterGlobalFunction("bool IsNaN(float)", asFUNCTION(IsNaN), asCALL_CDECL);
-    engine->RegisterGlobalFunction("float Sin(float)", asFUNCTION(Sin), asCALL_CDECL);
-    engine->RegisterGlobalFunction("float Cos(float)", asFUNCTION(Cos), asCALL_CDECL);
-    engine->RegisterGlobalFunction("float Tan(float)", asFUNCTION(Tan), asCALL_CDECL);
-    engine->RegisterGlobalFunction("float Asin(float)", asFUNCTION(Asin), asCALL_CDECL);
-    engine->RegisterGlobalFunction("float Acos(float)", asFUNCTION(Acos), asCALL_CDECL);
-    engine->RegisterGlobalFunction("float Atan(float)", asFUNCTION(Atan), asCALL_CDECL);
-    engine->RegisterGlobalFunction("float Atan2(float, float)", asFUNCTION(Atan2), asCALL_CDECL);
-    engine->RegisterGlobalFunction("float Abs(float)", asFUNCTIONPR(Abs, (float), float), asCALL_CDECL);
-    engine->RegisterGlobalFunction("float Sign(float)", asFUNCTION(Sign), asCALL_CDECL);
-    engine->RegisterGlobalFunction("float Sqrt(float)", asFUNCTION(sqrtf), asCALL_CDECL);
-    engine->RegisterGlobalFunction("float Pow(float, float)", asFUNCTION(powf), asCALL_CDECL);
-    engine->RegisterGlobalFunction("float Min(float, float)", asFUNCTIONPR(Min, (float, float), float), asCALL_CDECL);
-    engine->RegisterGlobalFunction("int Min(int, int)", asFUNCTIONPR(Min, (int, int), int), asCALL_CDECL);
-    engine->RegisterGlobalFunction("float Max(float, float)", asFUNCTIONPR(Max, (float, float), float), asCALL_CDECL);
-    engine->RegisterGlobalFunction("int Max(int, int)", asFUNCTIONPR(Max, (int, int), int), asCALL_CDECL);
-    engine->RegisterGlobalFunction("float Clamp(float, float, float)", asFUNCTIONPR(Clamp, (float, float, float), float), asCALL_CDECL);
-    engine->RegisterGlobalFunction("float SmoothStep(float, float, float)", asFUNCTION(SmoothStep), asCALL_CDECL);
-    engine->RegisterGlobalFunction("int Clamp(int, int, int)", asFUNCTIONPR(Clamp, (int, int, int), int), asCALL_CDECL);
-    engine->RegisterGlobalFunction("float Lerp(float, float, float)", asFUNCTIONPR(Lerp, (float, float, float), float), asCALL_CDECL);
-    engine->RegisterGlobalFunction("float Mod(float, float)", asFUNCTION(fmodf), asCALL_CDECL);
-    engine->RegisterGlobalFunction("float Floor(float)", asFUNCTION(floorf), asCALL_CDECL);
-    engine->RegisterGlobalFunction("float Ceil(float)", asFUNCTION(ceilf), asCALL_CDECL);
-    engine->RegisterGlobalFunction("bool IsPowerOfTwo(uint)", asFUNCTION(IsPowerOfTwo), asCALL_CDECL);
-    engine->RegisterGlobalFunction("uint NextPowerOfTwo(uint)", asFUNCTION(NextPowerOfTwo), asCALL_CDECL);
-    engine->RegisterGlobalFunction("uint CountSetBits(uint)", asFUNCTION(CountSetBits), asCALL_CDECL);
-    engine->RegisterGlobalFunction("uint SDBMHash(uint, uint8)", asFUNCTION(SDBMHash), asCALL_CDECL);
-    engine->RegisterGlobalFunction("float Random()", asFUNCTIONPR(Random, (), float), asCALL_CDECL);
-    engine->RegisterGlobalFunction("float Random(float)", asFUNCTIONPR(Random, (float), float), asCALL_CDECL);
-    engine->RegisterGlobalFunction("float Random(float, float)", asFUNCTIONPR(Random, (float, float), float), asCALL_CDECL);
-    engine->RegisterGlobalFunction("int RandomInt()", asFUNCTION(Rand), asCALL_CDECL);
-    engine->RegisterGlobalFunction("int RandomInt(int)", asFUNCTIONPR(Random, (int), int), asCALL_CDECL);
-    engine->RegisterGlobalFunction("int RandomInt(int, int)", asFUNCTIONPR(Random, (int, int), int), asCALL_CDECL);
-    engine->RegisterGlobalFunction("float RandomNormal(float, float)", asFUNCTIONPR(RandomNormal, (float, float), float), asCALL_CDECL);
-    engine->RegisterGlobalFunction("void SetRandomSeed(uint)", asFUNCTION(SetRandomSeed), asCALL_CDECL);
-    engine->RegisterGlobalFunction("uint GetRandomSeed()", asFUNCTION(GetRandomSeed), asCALL_CDECL);
-}
-
-static void ConstructIntRect(IntRect* ptr)
-{
-    new(ptr) IntRect();
-}
-
-static void ConstructIntRectCopy(const IntRect& rect, IntRect* ptr)
-{
-    new(ptr) IntRect(rect);
-}
-
-static void ConstructIntRectInit(int left, int top, int right, int bottom, IntRect* ptr)
-{
-    new(ptr) IntRect(left, top, right, bottom);
-}
-
-static void ConstructIntRectArrayInit(CScriptArray* data, IntRect* ptr)
-{
-    new(ptr) IntRect((static_cast<int*>(data->At(0))));
-}
-
-static CScriptArray* IntRectData(IntRect* ptr)
-{
-    return BufferToArray<int>(ptr->Data(), 4, "int[]");
-}
-
-static void RegisterIntRect(asIScriptEngine* engine)
-{
-    engine->RegisterObjectType("IntRect", sizeof(IntRect), asOBJ_VALUE | asOBJ_POD | asOBJ_APP_CLASS_CAK);
-    engine->RegisterObjectBehaviour("IntRect", asBEHAVE_CONSTRUCT, "void f()", asFUNCTION(ConstructIntRect), asCALL_CDECL_OBJLAST);
-    engine->RegisterObjectBehaviour("IntRect", asBEHAVE_CONSTRUCT, "void f(const IntRect&in)", asFUNCTION(ConstructIntRectCopy), asCALL_CDECL_OBJLAST);
-    engine->RegisterObjectBehaviour("IntRect", asBEHAVE_CONSTRUCT, "void f(int, int, int, int)", asFUNCTION(ConstructIntRectInit), asCALL_CDECL_OBJLAST);
-    engine->RegisterObjectBehaviour("IntRect", asBEHAVE_CONSTRUCT, "void f(int[]&)", asFUNCTION(ConstructIntRectArrayInit), asCALL_CDECL_OBJLAST);
-    engine->RegisterObjectMethod("IntRect", "Intersection IsInside(const IntVector2&in) const", asMETHOD(IntRect, IsInside), asCALL_THISCALL);
-    engine->RegisterObjectMethod("IntRect", "int[]& get_data() const", asFUNCTION(IntRectData), asCALL_CDECL_OBJLAST);
-    engine->RegisterObjectMethod("IntRect", "IntRect& opAssign(const IntRect&in)", asMETHODPR(IntRect, operator =, (const IntRect&), IntRect&), asCALL_THISCALL);
-    engine->RegisterObjectMethod("IntRect", "bool opEquals(const IntRect&in) const", asMETHOD(IntRect, operator ==), asCALL_THISCALL);
-    engine->RegisterObjectMethod("IntRect", "IntVector2 get_size() const", asMETHOD(IntRect, Size), asCALL_THISCALL);
-    engine->RegisterObjectMethod("IntRect", "int get_width() const", asMETHOD(IntRect, Width), asCALL_THISCALL);
-    engine->RegisterObjectMethod("IntRect", "int get_height() const", asMETHOD(IntRect, Height), asCALL_THISCALL);
-    engine->RegisterObjectProperty("IntRect", "int left", offsetof(IntRect, left_));
-    engine->RegisterObjectProperty("IntRect", "int top", offsetof(IntRect, top_));
-    engine->RegisterObjectProperty("IntRect", "int right", offsetof(IntRect, right_));
-    engine->RegisterObjectProperty("IntRect", "int bottom", offsetof(IntRect, bottom_));
-}
-
-static void ConstructIntVector2(IntVector2* ptr)
-{
-    new(ptr) IntVector2();
-}
-
-static void ConstructIntVector2Copy(const IntVector2& vector, IntVector2* ptr)
-{
-    new(ptr) IntVector2(vector);
-}
-
-static void ConstructIntVector2Init(int x, int y, IntVector2* ptr)
-{
-    new(ptr) IntVector2(x, y);
-}
-
-static void ConstructIntVector2ArrayInit(CScriptArray* data, IntVector2* ptr)
-{
-    new(ptr) IntVector2((static_cast<int*>(data->At(0))));
-}
-
-static CScriptArray* IntVector2Data(IntVector2* ptr)
-{
-    return BufferToArray<int>(ptr->Data(), 2, "int[]");
-}
-
-static void RegisterIntVector2(asIScriptEngine* engine)
-{
-    engine->RegisterObjectType("IntVector2", sizeof(IntVector2), asOBJ_VALUE | asOBJ_POD | asOBJ_APP_CLASS_CAK);
-    engine->RegisterObjectBehaviour("IntVector2", asBEHAVE_CONSTRUCT, "void f()", asFUNCTION(ConstructIntVector2), asCALL_CDECL_OBJLAST);
-    engine->RegisterObjectBehaviour("IntVector2", asBEHAVE_CONSTRUCT, "void f(const IntVector2&in)", asFUNCTION(ConstructIntVector2Copy), asCALL_CDECL_OBJLAST);
-    engine->RegisterObjectBehaviour("IntVector2", asBEHAVE_CONSTRUCT, "void f(int, int)", asFUNCTION(ConstructIntVector2Init), asCALL_CDECL_OBJLAST);
-    engine->RegisterObjectBehaviour("IntVector2", asBEHAVE_CONSTRUCT, "void f(int[]&)", asFUNCTION(ConstructIntVector2ArrayInit), asCALL_CDECL_OBJLAST);
-    engine->RegisterObjectMethod("IntVector2", "int[]& get_data() const", asFUNCTION(IntVector2Data), asCALL_CDECL_OBJLAST);
-    engine->RegisterObjectMethod("IntVector2", "IntVector2& opAssign(const IntVector2&in)", asMETHOD(IntVector2, operator =), asCALL_THISCALL);
-    engine->RegisterObjectMethod("IntVector2", "IntVector2& opAddAssign(const IntVector2&in)", asMETHOD(IntVector2, operator +=), asCALL_THISCALL);
-    engine->RegisterObjectMethod("IntVector2", "IntVector2& opSubAssign(const IntVector2&in)", asMETHOD(IntVector2, operator -=), asCALL_THISCALL);
-    engine->RegisterObjectMethod("IntVector2", "IntVector2& opMulAssign(int)", asMETHODPR(IntVector2, operator *=, (int), IntVector2&), asCALL_THISCALL);
-    engine->RegisterObjectMethod("IntVector2", "IntVector2& opDivAssign(int)", asMETHODPR(IntVector2, operator /=, (int), IntVector2&), asCALL_THISCALL);
-    engine->RegisterObjectMethod("IntVector2", "bool opEquals(const IntVector2&in) const", asMETHOD(IntVector2, operator ==), asCALL_THISCALL);
-    engine->RegisterObjectMethod("IntVector2", "IntVector2 opNeg() const", asMETHODPR(IntVector2, operator -, () const, IntVector2), asCALL_THISCALL);
-    engine->RegisterObjectMethod("IntVector2", "IntVector2 opAdd(const IntVector2&in) const", asMETHOD(IntVector2, operator +), asCALL_THISCALL);
-    engine->RegisterObjectMethod("IntVector2", "IntVector2 opSub(const IntVector2&in) const", asMETHODPR(IntVector2, operator -, (const IntVector2&) const, IntVector2), asCALL_THISCALL);
-    engine->RegisterObjectMethod("IntVector2", "IntVector2 opMul(int) const", asMETHODPR(IntVector2, operator *, (int) const, IntVector2), asCALL_THISCALL);
-    engine->RegisterObjectMethod("IntVector2", "IntVector2 opDiv(int) const", asMETHODPR(IntVector2, operator /, (int) const, IntVector2), asCALL_THISCALL);
-    engine->RegisterObjectMethod("IntVector2", "String ToString() const", asMETHOD(IntVector2, ToString), asCALL_THISCALL);
-    engine->RegisterObjectProperty("IntVector2", "int x", offsetof(IntVector2, x_));
-    engine->RegisterObjectProperty("IntVector2", "int y", offsetof(IntVector2, y_));
-}
-
-static void ConstructVector2(Vector2* ptr)
-{
-    new(ptr) Vector2();
-}
-
-static void ConstructVector2Copy(const Vector2& vector, Vector2* ptr)
-{
-    new(ptr) Vector2(vector);
-}
-
-static void ConstructVector2Init(float x, float y, Vector2* ptr)
-{
-    new(ptr) Vector2(x, y);
-}
-
-static void ConstructVector2ArrayInit(CScriptArray* data, Vector2* ptr)
-{
-    new(ptr) Vector2((static_cast<float*>(data->At(0))));
-}
-
-static CScriptArray* Vector2Data(Vector2* ptr)
-{
-    return BufferToArray<float>(ptr->Data(), 2, "float[]");
-}
-
-static void RegisterVector2(asIScriptEngine* engine)
-{
-    engine->RegisterObjectType("Vector2", sizeof(Vector2), asOBJ_VALUE | asOBJ_POD | asOBJ_APP_CLASS_CAK);
-    engine->RegisterObjectBehaviour("Vector2", asBEHAVE_CONSTRUCT, "void f()", asFUNCTION(ConstructVector2), asCALL_CDECL_OBJLAST);
-    engine->RegisterObjectBehaviour("Vector2", asBEHAVE_CONSTRUCT, "void f(const Vector2&in)", asFUNCTION(ConstructVector2Copy), asCALL_CDECL_OBJLAST);
-    engine->RegisterObjectBehaviour("Vector2", asBEHAVE_CONSTRUCT, "void f(float, float)", asFUNCTION(ConstructVector2Init), asCALL_CDECL_OBJLAST);
-    engine->RegisterObjectBehaviour("Vector2", asBEHAVE_CONSTRUCT, "void f(float[]&)", asFUNCTION(ConstructVector2ArrayInit), asCALL_CDECL_OBJLAST);
-    engine->RegisterObjectMethod("Vector2", "float[]& get_data() const", asFUNCTION(Vector2Data), asCALL_CDECL_OBJLAST);
-    engine->RegisterObjectMethod("Vector2", "Vector2& opAssign(const Vector2&in)", asMETHOD(Vector2, operator =), asCALL_THISCALL);
-    engine->RegisterObjectMethod("Vector2", "Vector2& opAddAssign(const Vector2&in)", asMETHOD(Vector2, operator +=), asCALL_THISCALL);
-    engine->RegisterObjectMethod("Vector2", "Vector2& opSubAssign(const Vector2&in)", asMETHOD(Vector2, operator -=), asCALL_THISCALL);
-    engine->RegisterObjectMethod("Vector2", "Vector2& opMulAssign(const Vector2&in)", asMETHODPR(Vector2, operator *=, (const Vector2&), Vector2&), asCALL_THISCALL);
-    engine->RegisterObjectMethod("Vector2", "Vector2& opMulAssign(float)", asMETHODPR(Vector2, operator *=, (float), Vector2&), asCALL_THISCALL);
-    engine->RegisterObjectMethod("Vector2", "Vector2& opDivAssign(const Vector2&in)", asMETHODPR(Vector2, operator /=, (const Vector2&), Vector2&), asCALL_THISCALL);
-    engine->RegisterObjectMethod("Vector2", "Vector2& opDivAssign(float)", asMETHODPR(Vector2, operator /=, (float), Vector2&), asCALL_THISCALL);
-    engine->RegisterObjectMethod("Vector2", "bool opEquals(const Vector2&in) const", asMETHOD(Vector2, operator ==), asCALL_THISCALL);
-    engine->RegisterObjectMethod("Vector2", "Vector2 opNeg() const", asMETHODPR(Vector2, operator -, () const, Vector2), asCALL_THISCALL);
-    engine->RegisterObjectMethod("Vector2", "Vector2 opAdd(const Vector2&in) const", asMETHOD(Vector2, operator +), asCALL_THISCALL);
-    engine->RegisterObjectMethod("Vector2", "Vector2 opSub(const Vector2&in) const", asMETHODPR(Vector2, operator -, (const Vector2&) const, Vector2), asCALL_THISCALL);
-    engine->RegisterObjectMethod("Vector2", "Vector2 opMul(const Vector2&in) const", asMETHODPR(Vector2, operator *, (const Vector2&) const, Vector2), asCALL_THISCALL);
-    engine->RegisterObjectMethod("Vector2", "Vector2 opMul(float) const", asMETHODPR(Vector2, operator *, (float) const, Vector2), asCALL_THISCALL);
-    engine->RegisterObjectMethod("Vector2", "Vector2 opDiv(const Vector2&in) const", asMETHODPR(Vector2, operator /, (const Vector2&) const, Vector2), asCALL_THISCALL);
-    engine->RegisterObjectMethod("Vector2", "Vector2 opDiv(float) const", asMETHODPR(Vector2, operator /, (float) const, Vector2), asCALL_THISCALL);
-    engine->RegisterObjectMethod("Vector2", "void Normalize()", asMETHOD(Vector2, Normalize), asCALL_THISCALL);
-    engine->RegisterObjectMethod("Vector2", "float DotProduct(const Vector2&in) const", asMETHOD(Vector2, DotProduct), asCALL_THISCALL);
-    engine->RegisterObjectMethod("Vector2", "float AbsDotProduct(const Vector2&in) const", asMETHOD(Vector2, AbsDotProduct), asCALL_THISCALL);
-    engine->RegisterObjectMethod("Vector2", "float Angle(const Vector2&in) const", asMETHOD(Vector2, Angle), asCALL_THISCALL);
-    engine->RegisterObjectMethod("Vector2", "Vector2 Abs() const", asMETHOD(Vector2, Abs), asCALL_THISCALL);
-    engine->RegisterObjectMethod("Vector2", "Vector2 Lerp(const Vector2&in, float) const", asMETHOD(Vector2, Lerp), asCALL_THISCALL);
-    engine->RegisterObjectMethod("Vector2", "bool Equals(const Vector2&in) const", asMETHOD(Vector2, Equals), asCALL_THISCALL);
-    engine->RegisterObjectMethod("Vector2", "bool IsNaN() const", asMETHOD(Vector2, IsNaN), asCALL_THISCALL);
-    engine->RegisterObjectMethod("Vector2", "Vector2 Normalized() const", asMETHOD(Vector2, Normalized), asCALL_THISCALL);
-    engine->RegisterObjectMethod("Vector2", "String ToString() const", asMETHOD(Vector2, ToString), asCALL_THISCALL);
-    engine->RegisterObjectMethod("Vector2", "float get_length() const", asMETHOD(Vector2, Length), asCALL_THISCALL);
-    engine->RegisterObjectMethod("Vector2", "float get_lengthSquared() const", asMETHOD(Vector2, LengthSquared), asCALL_THISCALL);
-    engine->RegisterObjectProperty("Vector2", "float x", offsetof(Vector2, x_));
-    engine->RegisterObjectProperty("Vector2", "float y", offsetof(Vector2, y_));
-}
-
-static void ConstructVector3(Vector3* ptr)
-{
-    new(ptr) Vector3();
-}
-
-static void ConstructVector3Copy(const Vector3& vector, Vector3* ptr)
-{
-    new(ptr) Vector3(vector);
-}
-
-static void ConstructVector3Vector2Z(const Vector2& vector, float z, Vector3* ptr)
-{
-    new(ptr) Vector3(vector, z);
-}
-
-static void ConstructVector3Vector2(const Vector2& vector, Vector3* ptr)
-{
-    new(ptr) Vector3(vector);
-}
-
-static void ConstructVector3XYZ(float x, float y, float z, Vector3* ptr)
-{
-    new(ptr) Vector3(x, y, z);
-}
-
-static void ConstructVector3XY(float x, float y, Vector3* ptr)
-{
-    new(ptr) Vector3(x, y);
-}
-
-static void ConstructVector3ArrayInit(CScriptArray* data, Vector3* ptr)
-{
-    new(ptr) Vector3((static_cast<float*>(data->At(0))));
-}
-
-static CScriptArray* Vector3Data(Vector3* ptr)
-{
-    return BufferToArray<float>(ptr->Data(), 3, "float[]");
-}
-
-static void RegisterVector3(asIScriptEngine* engine)
-{
-    engine->RegisterObjectType("Vector3", sizeof(Vector3), asOBJ_VALUE | asOBJ_POD | asOBJ_APP_CLASS_CAK);
-    engine->RegisterObjectBehaviour("Vector3", asBEHAVE_CONSTRUCT, "void f()", asFUNCTION(ConstructVector3), asCALL_CDECL_OBJLAST);
-    engine->RegisterObjectBehaviour("Vector3", asBEHAVE_CONSTRUCT, "void f(const Vector3&in)", asFUNCTION(ConstructVector3Copy), asCALL_CDECL_OBJLAST);
-    engine->RegisterObjectBehaviour("Vector3", asBEHAVE_CONSTRUCT, "void f(const Vector2&in, float)", asFUNCTION(ConstructVector3Vector2Z), asCALL_CDECL_OBJLAST);
-    engine->RegisterObjectBehaviour("Vector3", asBEHAVE_CONSTRUCT, "void f(const Vector2&in)", asFUNCTION(ConstructVector3Vector2), asCALL_CDECL_OBJLAST);
-    engine->RegisterObjectBehaviour("Vector3", asBEHAVE_CONSTRUCT, "void f(float, float, float)", asFUNCTION(ConstructVector3XYZ), asCALL_CDECL_OBJLAST);
-    engine->RegisterObjectBehaviour("Vector3", asBEHAVE_CONSTRUCT, "void f(float, float)", asFUNCTION(ConstructVector3XY), asCALL_CDECL_OBJLAST);
-    engine->RegisterObjectBehaviour("Vector3", asBEHAVE_CONSTRUCT, "void f(float[]&)", asFUNCTION(ConstructVector3ArrayInit), asCALL_CDECL_OBJLAST);
-    engine->RegisterObjectMethod("Vector3", "float[]& get_data() const", asFUNCTION(Vector3Data), asCALL_CDECL_OBJLAST);
-    engine->RegisterObjectMethod("Vector3", "Vector3& opAssign(const Vector3&in)", asMETHOD(Vector3, operator =), asCALL_THISCALL);
-    engine->RegisterObjectMethod("Vector3", "Vector3& opAddAssign(const Vector3&in)", asMETHOD(Vector3, operator +=), asCALL_THISCALL);
-    engine->RegisterObjectMethod("Vector3", "Vector3& opSubAssign(const Vector3&in)", asMETHOD(Vector3, operator -=), asCALL_THISCALL);
-    engine->RegisterObjectMethod("Vector3", "Vector3& opMulAssign(const Vector3&in)", asMETHODPR(Vector3, operator *=, (const Vector3&), Vector3&), asCALL_THISCALL);
-    engine->RegisterObjectMethod("Vector3", "Vector3& opMulAssign(float)", asMETHODPR(Vector3, operator *=, (float), Vector3&), asCALL_THISCALL);
-    engine->RegisterObjectMethod("Vector3", "Vector3& opDivAssign(const Vector3&in)", asMETHODPR(Vector3, operator /=, (const Vector3&), Vector3&), asCALL_THISCALL);
-    engine->RegisterObjectMethod("Vector3", "Vector3& opDivAssign(float)", asMETHODPR(Vector3, operator /=, (float), Vector3&), asCALL_THISCALL);
-    engine->RegisterObjectMethod("Vector3", "bool opEquals(const Vector3&in) const", asMETHOD(Vector3, operator ==), asCALL_THISCALL);
-    engine->RegisterObjectMethod("Vector3", "Vector3 opNeg() const", asMETHODPR(Vector3, operator -, () const, Vector3), asCALL_THISCALL);
-    engine->RegisterObjectMethod("Vector3", "Vector3 opAdd(const Vector3&in) const", asMETHOD(Vector3, operator +), asCALL_THISCALL);
-    engine->RegisterObjectMethod("Vector3", "Vector3 opSub(const Vector3&in) const", asMETHODPR(Vector3, operator -, (const Vector3&) const, Vector3), asCALL_THISCALL);
-    engine->RegisterObjectMethod("Vector3", "Vector3 opMul(const Vector3&in) const", asMETHODPR(Vector3, operator *, (const Vector3&) const, Vector3), asCALL_THISCALL);
-    engine->RegisterObjectMethod("Vector3", "Vector3 opMul(float) const", asMETHODPR(Vector3, operator *, (float) const, Vector3), asCALL_THISCALL);
-    engine->RegisterObjectMethod("Vector3", "Vector3 opDiv(const Vector3&in) const", asMETHODPR(Vector3, operator /, (const Vector3&) const, Vector3), asCALL_THISCALL);
-    engine->RegisterObjectMethod("Vector3", "Vector3 opDiv(float) const", asMETHODPR(Vector3, operator /, (float) const, Vector3), asCALL_THISCALL);
-    engine->RegisterObjectMethod("Vector3", "void Normalize()", asMETHOD(Vector3, Normalize), asCALL_THISCALL);
-    engine->RegisterObjectMethod("Vector3", "float DotProduct(const Vector3&in) const", asMETHOD(Vector3, DotProduct), asCALL_THISCALL);
-    engine->RegisterObjectMethod("Vector3", "float AbsDotProduct(const Vector3&in) const", asMETHOD(Vector3, AbsDotProduct), asCALL_THISCALL);
-    engine->RegisterObjectMethod("Vector3", "Vector3 CrossProduct(const Vector3&in) const", asMETHOD(Vector3, CrossProduct), asCALL_THISCALL);
-    engine->RegisterObjectMethod("Vector3", "Vector3 Abs() const", asMETHOD(Vector3, Abs), asCALL_THISCALL);
-    engine->RegisterObjectMethod("Vector3", "Vector3 Lerp(const Vector3&in, float) const", asMETHOD(Vector3, Lerp), asCALL_THISCALL);
-    engine->RegisterObjectMethod("Vector3", "bool Equals(const Vector3&in) const", asMETHOD(Vector3, Equals), asCALL_THISCALL);
-    engine->RegisterObjectMethod("Vector3", "bool IsNaN() const", asMETHOD(Vector3, IsNaN), asCALL_THISCALL);
-    engine->RegisterObjectMethod("Vector3", "float Angle(const Vector3&in) const", asMETHOD(Vector3, Angle), asCALL_THISCALL);
-    engine->RegisterObjectMethod("Vector3", "Vector3 Normalized() const", asMETHOD(Vector3, Normalized), asCALL_THISCALL);
-    engine->RegisterObjectMethod("Vector3", "String ToString() const", asMETHOD(Vector3, ToString), asCALL_THISCALL);
-    engine->RegisterObjectMethod("Vector3", "float get_length() const", asMETHOD(Vector3, Length), asCALL_THISCALL);
-    engine->RegisterObjectMethod("Vector3", "float get_lengthSquared() const", asMETHOD(Vector3, LengthSquared), asCALL_THISCALL);
-    engine->RegisterObjectProperty("Vector3", "float x", offsetof(Vector3, x_));
-    engine->RegisterObjectProperty("Vector3", "float y", offsetof(Vector3, y_));
-    engine->RegisterObjectProperty("Vector3", "float z", offsetof(Vector3, z_));
-}
-
-static void ConstructVector4(Vector4* ptr)
-{
-    new(ptr) Vector4();
-}
-
-static void ConstructVector4Copy(const Vector4& vector, Vector4* ptr)
-{
-    new(ptr) Vector4(vector);
-}
-
-static void ConstructVector4Init(float x, float y, float z, float w, Vector4* ptr)
-{
-    new(ptr) Vector4(x, y, z, w);
-}
-
-static void ConstructVector4InitVector3(const Vector3& vector, float w, Vector4* ptr)
-{
-    new(ptr) Vector4(vector, w);
-}
-
-static void ConstructVector4ArrayInit(CScriptArray* data, Vector4* ptr)
-{
-    new(ptr) Vector4((static_cast<float*>(data->At(0))));
-}
-
-static CScriptArray* Vector4Data(Vector4* ptr)
-{
-    return BufferToArray<float>(ptr->Data(), 4, "float[]");
-}
-
-static void RegisterVector4(asIScriptEngine* engine)
-{
-    engine->RegisterObjectType("Vector4", sizeof(Vector4), asOBJ_VALUE | asOBJ_POD | asOBJ_APP_CLASS_CAK);
-    engine->RegisterObjectBehaviour("Vector4", asBEHAVE_CONSTRUCT, "void f()", asFUNCTION(ConstructVector4), asCALL_CDECL_OBJLAST);
-    engine->RegisterObjectBehaviour("Vector4", asBEHAVE_CONSTRUCT, "void f(const Vector4&in)", asFUNCTION(ConstructVector4Copy), asCALL_CDECL_OBJLAST);
-    engine->RegisterObjectBehaviour("Vector4", asBEHAVE_CONSTRUCT, "void f(float, float, float, float)", asFUNCTION(ConstructVector4Init), asCALL_CDECL_OBJLAST);
-    engine->RegisterObjectBehaviour("Vector4", asBEHAVE_CONSTRUCT, "void f(const Vector3&in, float)", asFUNCTION(ConstructVector4InitVector3), asCALL_CDECL_OBJLAST);
-    engine->RegisterObjectBehaviour("Vector4", asBEHAVE_CONSTRUCT, "void f(float[]&)", asFUNCTION(ConstructVector4ArrayInit), asCALL_CDECL_OBJLAST);
-    engine->RegisterObjectMethod("Vector4", "float[]& get_data() const", asFUNCTION(Vector4Data), asCALL_CDECL_OBJLAST);
-    engine->RegisterObjectMethod("Vector4", "Vector4& opAssign(const Vector4&in)", asMETHOD(Vector4, operator =), asCALL_THISCALL);
-    engine->RegisterObjectMethod("Vector4", "Vector4& opAddAssign(const Vector4&in)", asMETHOD(Vector4, operator +=), asCALL_THISCALL);
-    engine->RegisterObjectMethod("Vector4", "Vector4& opSubAssign(const Vector4&in)", asMETHOD(Vector4, operator -=), asCALL_THISCALL);
-    engine->RegisterObjectMethod("Vector4", "Vector4& opMulAssign(const Vector4&in)", asMETHODPR(Vector4, operator *=, (const Vector4&), Vector4&), asCALL_THISCALL);
-    engine->RegisterObjectMethod("Vector4", "Vector4& opMulAssign(float)", asMETHODPR(Vector4, operator *=, (float), Vector4&), asCALL_THISCALL);
-    engine->RegisterObjectMethod("Vector4", "Vector4& opDivAssign(const Vector4&in)", asMETHODPR(Vector4, operator /=, (const Vector4&), Vector4&), asCALL_THISCALL);
-    engine->RegisterObjectMethod("Vector4", "Vector4& opDivAssign(float)", asMETHODPR(Vector4, operator /=, (float), Vector4&), asCALL_THISCALL);
-    engine->RegisterObjectMethod("Vector4", "bool &opEquals(const Vector4&in) const", asMETHOD(Vector4, operator ==), asCALL_THISCALL);
-    engine->RegisterObjectMethod("Vector4", "Vector4 opNeg() const", asMETHODPR(Vector4, operator -, () const, Vector4), asCALL_THISCALL);
-    engine->RegisterObjectMethod("Vector4", "Vector4 opAdd(const Vector4&in) const", asMETHOD(Vector4, operator +), asCALL_THISCALL);
-    engine->RegisterObjectMethod("Vector4", "Vector4 opSub(const Vector4&in) const", asMETHODPR(Vector4, operator -, (const Vector4&) const, Vector4), asCALL_THISCALL);
-    engine->RegisterObjectMethod("Vector4", "Vector4 opMul(const Vector4&in) const", asMETHODPR(Vector4, operator *, (const Vector4&) const, Vector4), asCALL_THISCALL);
-    engine->RegisterObjectMethod("Vector4", "Vector4 opMul(float) const", asMETHODPR(Vector4, operator *, (float) const, Vector4), asCALL_THISCALL);
-    engine->RegisterObjectMethod("Vector4", "Vector4 opDiv(const Vector4&in) const", asMETHODPR(Vector4, operator /, (const Vector4&) const, Vector4), asCALL_THISCALL);
-    engine->RegisterObjectMethod("Vector4", "Vector4 opDiv(float) const", asMETHODPR(Vector4, operator /, (float) const, Vector4), asCALL_THISCALL);
-    engine->RegisterObjectMethod("Vector4", "float DotProduct(const Vector4&in) const", asMETHOD(Vector4, DotProduct), asCALL_THISCALL);
-    engine->RegisterObjectMethod("Vector4", "float AbsDotProduct(const Vector4&in) const", asMETHOD(Vector4, AbsDotProduct), asCALL_THISCALL);
-    engine->RegisterObjectMethod("Vector4", "Vector4 Abs() const", asMETHOD(Vector4, Abs), asCALL_THISCALL);
-    engine->RegisterObjectMethod("Vector4", "Vector4 Lerp(const Vector4&in, float) const", asMETHOD(Vector4, Lerp), asCALL_THISCALL);
-    engine->RegisterObjectMethod("Vector4", "bool Equals(const Vector4&in) const", asMETHOD(Vector4, Equals), asCALL_THISCALL);
-    engine->RegisterObjectMethod("Vector4", "bool IsNaN() const", asMETHOD(Vector4, IsNaN), asCALL_THISCALL);
-    engine->RegisterObjectMethod("Vector4", "String ToString() const", asMETHOD(Vector4, ToString), asCALL_THISCALL);
-    engine->RegisterObjectProperty("Vector4", "float x", offsetof(Vector4, x_));
-    engine->RegisterObjectProperty("Vector4", "float y", offsetof(Vector4, y_));
-    engine->RegisterObjectProperty("Vector4", "float z", offsetof(Vector4, z_));
-    engine->RegisterObjectProperty("Vector4", "float w", offsetof(Vector4, w_));
-}
-
-static void ConstructQuaternion(Quaternion* ptr)
-{
-    new(ptr) Quaternion();
-}
-
-static void ConstructQuaternionCopy(const Quaternion& quat, Quaternion* ptr)
-{
-    new(ptr) Quaternion(quat);
-}
-
-static void ConstructQuaternionInit(float w, float x, float y, float z, Quaternion* ptr)
-{
-    new(ptr) Quaternion(w, x, y, z);
-}
-
-static void ConstructQuaternionAngleAxis(float angle, const Vector3& axis, Quaternion* ptr)
-{
-    new(ptr) Quaternion(angle, axis);
-}
-
-static void ConstructQuaternionAngle(float angle, Quaternion* ptr)
-{
-    new(ptr) Quaternion(angle);
-}
-
-static void ConstructQuaternionEuler(float angleX, float angleY, float angleZ, Quaternion* ptr)
-{
-    new(ptr) Quaternion(angleX, angleY, angleZ);
-}
-
-static void ConstructQuaternionEulerVector(const Vector3& angles, Quaternion* ptr)
-{
-    new(ptr) Quaternion(angles.x_, angles.y_, angles.z_);
-}
-
-static void ConstructQuaternionRotation(const Vector3& start, const Vector3& end, Quaternion* ptr)
-{
-    new(ptr) Quaternion(start, end);
-}
-
-static void ConstructQuaternionAxes(const Vector3& xAxis, const Vector3& yAxis, const Vector3& zAxis, Quaternion* ptr)
-{
-    new(ptr) Quaternion(xAxis, yAxis, zAxis);
-}
-
-static void ConstructQuaternionMatrix(const Matrix3& matrix, Quaternion* ptr)
-{
-    new(ptr) Quaternion(matrix);
-}
-
-static void RegisterQuaternion(asIScriptEngine* engine)
-{
-    engine->RegisterObjectType("Quaternion", sizeof(Quaternion), asOBJ_VALUE | asOBJ_POD | asOBJ_APP_CLASS_CAK);
-    engine->RegisterObjectBehaviour("Quaternion", asBEHAVE_CONSTRUCT, "void f()", asFUNCTION(ConstructQuaternion), asCALL_CDECL_OBJLAST);
-    engine->RegisterObjectBehaviour("Quaternion", asBEHAVE_CONSTRUCT, "void f(const Quaternion&in)", asFUNCTION(ConstructQuaternionCopy), asCALL_CDECL_OBJLAST);
-    engine->RegisterObjectBehaviour("Quaternion", asBEHAVE_CONSTRUCT, "void f(float, float, float, float)", asFUNCTION(ConstructQuaternionInit), asCALL_CDECL_OBJLAST);
-    engine->RegisterObjectBehaviour("Quaternion", asBEHAVE_CONSTRUCT, "void f(float, const Vector3&in)", asFUNCTION(ConstructQuaternionAngleAxis), asCALL_CDECL_OBJLAST);
-    engine->RegisterObjectBehaviour("Quaternion", asBEHAVE_CONSTRUCT, "void f(float)", asFUNCTION(ConstructQuaternionAngle), asCALL_CDECL_OBJLAST);
-    engine->RegisterObjectBehaviour("Quaternion", asBEHAVE_CONSTRUCT, "void f(float, float, float)", asFUNCTION(ConstructQuaternionEuler), asCALL_CDECL_OBJLAST);
-    engine->RegisterObjectBehaviour("Quaternion", asBEHAVE_CONSTRUCT, "void f(const Vector3&in)", asFUNCTION(ConstructQuaternionEulerVector), asCALL_CDECL_OBJLAST);
-    engine->RegisterObjectBehaviour("Quaternion", asBEHAVE_CONSTRUCT, "void f(const Vector3&in, const Vector3&in)", asFUNCTION(ConstructQuaternionRotation), asCALL_CDECL_OBJLAST);
-    engine->RegisterObjectBehaviour("Quaternion", asBEHAVE_CONSTRUCT, "void f(const Vector3&in, const Vector3&in, const Vector3&in)", asFUNCTION(ConstructQuaternionAxes), asCALL_CDECL_OBJLAST);
-    engine->RegisterObjectBehaviour("Quaternion", asBEHAVE_CONSTRUCT, "void f(const Matrix3&in)", asFUNCTION(ConstructQuaternionMatrix), asCALL_CDECL_OBJLAST);
-    engine->RegisterObjectMethod("Quaternion", "Quaternion& opAssign(const Quaternion&in)", asMETHOD(Quaternion, operator =), asCALL_THISCALL);
-    engine->RegisterObjectMethod("Quaternion", "Quaternion& opAddAssign(const Quaternion&in)", asMETHOD(Quaternion, operator +=), asCALL_THISCALL);
-    engine->RegisterObjectMethod("Quaternion", "bool opEquals(const Quaternion&in) const", asMETHOD(Quaternion, operator ==), asCALL_THISCALL);
-    engine->RegisterObjectMethod("Quaternion", "Quaternion opMul(float) const", asMETHODPR(Quaternion, operator *, (float) const, Quaternion), asCALL_THISCALL);
-    engine->RegisterObjectMethod("Quaternion", "Vector3 opMul(const Vector3&in) const", asMETHODPR(Quaternion, operator *, (const Vector3&) const, Vector3), asCALL_THISCALL);
-    engine->RegisterObjectMethod("Quaternion", "Quaternion opNeg() const", asMETHODPR(Quaternion, operator -, () const, Quaternion), asCALL_THISCALL);
-    engine->RegisterObjectMethod("Quaternion", "Quaternion opAdd(const Quaternion&in) const", asMETHOD(Quaternion, operator +), asCALL_THISCALL);
-    engine->RegisterObjectMethod("Quaternion", "Quaternion opSub(const Quaternion&in) const", asMETHODPR(Quaternion, operator +, (const Quaternion&) const, Quaternion), asCALL_THISCALL);
-    engine->RegisterObjectMethod("Quaternion", "Quaternion opMul(const Quaternion&in) const", asMETHODPR(Quaternion, operator *, (const Quaternion&) const, Quaternion), asCALL_THISCALL);
-    engine->RegisterObjectMethod("Quaternion", "void FromAngleAxis(float, const Vector3&in)", asMETHOD(Quaternion, FromAngleAxis), asCALL_THISCALL);
-    engine->RegisterObjectMethod("Quaternion", "void FromEulerAngles(float, float, float)", asMETHOD(Quaternion, FromEulerAngles), asCALL_THISCALL);
-    engine->RegisterObjectMethod("Quaternion", "void FromRotationTo(const Vector3&in, const Vector3&in)", asMETHOD(Quaternion, FromRotationTo), asCALL_THISCALL);
-    engine->RegisterObjectMethod("Quaternion", "void FromAxes(const Vector3&in, const Vector3&in, const Vector3&in)", asMETHOD(Quaternion, FromAxes), asCALL_THISCALL);
-    engine->RegisterObjectMethod("Quaternion", "void FromRotationMatrix(const Matrix3&in)", asMETHOD(Quaternion, FromRotationMatrix), asCALL_THISCALL);
-    engine->RegisterObjectMethod("Quaternion", "bool FromLookRotation(const Vector3&in, const Vector3&in up = Vector3(0.0, 1.0, 0.0))", asMETHOD(Quaternion, FromLookRotation), asCALL_THISCALL);
-    engine->RegisterObjectMethod("Quaternion", "void Normalize()", asMETHOD(Quaternion, Normalize), asCALL_THISCALL);
-    engine->RegisterObjectMethod("Quaternion", "Quaternion Normalized() const", asMETHOD(Quaternion, Normalized), asCALL_THISCALL);
-    engine->RegisterObjectMethod("Quaternion", "Quaternion Inverse() const", asMETHOD(Quaternion, Inverse), asCALL_THISCALL);
-    engine->RegisterObjectMethod("Quaternion", "float LengthSquared() const", asMETHOD(Quaternion, LengthSquared), asCALL_THISCALL);
-    engine->RegisterObjectMethod("Quaternion", "float DotProduct(const Quaternion&in) const", asMETHOD(Quaternion, DotProduct), asCALL_THISCALL);
-    engine->RegisterObjectMethod("Quaternion", "bool Equals(const Quaternion&in) const", asMETHOD(Quaternion, Equals), asCALL_THISCALL);
-    engine->RegisterObjectMethod("Quaternion", "bool IsNaN() const", asMETHOD(Quaternion, IsNaN), asCALL_THISCALL);
-    engine->RegisterObjectMethod("Quaternion", "Quaternion Conjugate() const", asMETHOD(Quaternion, Conjugate), asCALL_THISCALL);
-    engine->RegisterObjectMethod("Quaternion", "Vector3 get_eulerAngles() const", asMETHOD(Quaternion, EulerAngles), asCALL_THISCALL);
-    engine->RegisterObjectMethod("Quaternion", "float get_yaw() const", asMETHOD(Quaternion, YawAngle), asCALL_THISCALL);
-    engine->RegisterObjectMethod("Quaternion", "float get_pitch() const", asMETHOD(Quaternion, PitchAngle), asCALL_THISCALL);
-    engine->RegisterObjectMethod("Quaternion", "float get_roll() const", asMETHOD(Quaternion, RollAngle), asCALL_THISCALL);
-    engine->RegisterObjectMethod("Quaternion", "Matrix3 get_rotationMatrix() const", asMETHOD(Quaternion, RotationMatrix), asCALL_THISCALL);
-    engine->RegisterObjectMethod("Quaternion", "Quaternion Slerp(Quaternion, float) const", asMETHOD(Quaternion, Slerp), asCALL_THISCALL);
-    engine->RegisterObjectMethod("Quaternion", "Quaternion Nlerp(Quaternion, float, bool) const", asMETHOD(Quaternion, Nlerp), asCALL_THISCALL);
-    engine->RegisterObjectMethod("Quaternion", "String ToString() const", asMETHOD(Quaternion, ToString), asCALL_THISCALL);
-    engine->RegisterObjectProperty("Quaternion", "float w", offsetof(Quaternion, w_));
-    engine->RegisterObjectProperty("Quaternion", "float x", offsetof(Quaternion, x_));
-    engine->RegisterObjectProperty("Quaternion", "float y", offsetof(Quaternion, y_));
-    engine->RegisterObjectProperty("Quaternion", "float z", offsetof(Quaternion, z_));
-}
-
-static void ConstructMatrix3(Matrix3* ptr)
-{
-    new(ptr) Matrix3();
-}
-
-static void ConstructMatrix3Copy(const Matrix3& mat, Matrix3* ptr)
-{
-    new(ptr) Matrix3(mat);
-}
-
-static void ConstructMatrix3Init(float v00, float v01, float v02, float v10, float v11, float v12, float v20, float v21, float v22, Matrix3* ptr)
-{
-    new(ptr) Matrix3(v00, v01, v02, v10, v11, v12, v20, v21, v22);
-}
-
-static void RegisterMatrix3(asIScriptEngine* engine)
-{
-    engine->RegisterObjectType("Matrix3", sizeof(Matrix3), asOBJ_VALUE | asOBJ_POD | asOBJ_APP_CLASS_CAK);
-    engine->RegisterObjectBehaviour("Matrix3", asBEHAVE_CONSTRUCT, "void f()", asFUNCTION(ConstructMatrix3), asCALL_CDECL_OBJLAST);
-    engine->RegisterObjectBehaviour("Matrix3", asBEHAVE_CONSTRUCT, "void f(const Matrix3&in)", asFUNCTION(ConstructMatrix3Copy), asCALL_CDECL_OBJLAST);
-    engine->RegisterObjectBehaviour("Matrix3", asBEHAVE_CONSTRUCT, "void f(float, float, float, float, float, float, float, float, float)", asFUNCTION(ConstructMatrix3Init), asCALL_CDECL_OBJLAST);
-    engine->RegisterObjectMethod("Matrix3", "Matrix3 opMul(const Matrix3&in) const", asMETHODPR(Matrix3, operator *, (const Matrix3&) const, Matrix3), asCALL_THISCALL);
-    engine->RegisterObjectMethod("Matrix3", "Matrix3 opMul(float) const", asMETHODPR(Matrix3, operator *, (float) const, Matrix3), asCALL_THISCALL);
-    engine->RegisterObjectMethod("Matrix3", "Vector3 opMul(const Vector3&in) const", asMETHODPR(Matrix3, operator *, (const Vector3&) const, Vector3), asCALL_THISCALL);
-    engine->RegisterObjectMethod("Matrix3", "Matrix3 opAdd(const Matrix3&in) const", asMETHODPR(Matrix3, operator +, (const Matrix3 &) const, Matrix3), asCALL_THISCALL);
-    engine->RegisterObjectMethod("Matrix3", "Matrix3 opSub(const Matrix3&in) const", asMETHODPR(Matrix3, operator -, (const Matrix3 &) const, Matrix3), asCALL_THISCALL);
-    engine->RegisterObjectMethod("Matrix3", "Matrix3& opAssign(const Matrix3&in)", asMETHODPR(Matrix3, operator =, (const Matrix3 &), Matrix3&), asCALL_THISCALL);
-    engine->RegisterObjectMethod("Matrix3", "bool opEquals(const Matrix3&in) const", asMETHOD(Matrix3, operator ==), asCALL_THISCALL);
-    engine->RegisterObjectMethod("Matrix3", "Vector3 Scale() const", asMETHODPR(Matrix3, Scale, () const, Vector3), asCALL_THISCALL);
-    engine->RegisterObjectMethod("Matrix3", "Matrix3 Scaled(const Vector3&in) const", asMETHODPR(Matrix3, Scaled, (const Vector3 &) const, Matrix3), asCALL_THISCALL);
-    engine->RegisterObjectMethod("Matrix3", "void SetScale(const Vector3&in)", asMETHODPR(Matrix3,SetScale, (const Vector3 &), void), asCALL_THISCALL);
-    engine->RegisterObjectMethod("Matrix3", "void SetScale(float)", asMETHODPR(Matrix3,SetScale, (float), void), asCALL_THISCALL);
-    engine->RegisterObjectMethod("Matrix3", "Matrix3 Transpose() const", asMETHODPR(Matrix3, Transpose, () const, Matrix3), asCALL_THISCALL);
-    engine->RegisterObjectMethod("Matrix3", "Matrix3 Inverse() const", asMETHODPR(Matrix3, Inverse, () const, Matrix3), asCALL_THISCALL);
-    engine->RegisterObjectMethod("Matrix3", "bool Equals(const Matrix3&in) const", asMETHOD(Matrix3, Equals), asCALL_THISCALL);
-    engine->RegisterObjectMethod("Matrix3", "String ToString() const", asMETHOD(Matrix3, ToString), asCALL_THISCALL);
-    engine->RegisterObjectProperty("Matrix3", "float m00", offsetof(Matrix3, m00_));
-    engine->RegisterObjectProperty("Matrix3", "float m01", offsetof(Matrix3, m01_));
-    engine->RegisterObjectProperty("Matrix3", "float m02", offsetof(Matrix3, m02_));
-    engine->RegisterObjectProperty("Matrix3", "float m10", offsetof(Matrix3, m10_));
-    engine->RegisterObjectProperty("Matrix3", "float m11", offsetof(Matrix3, m11_));
-    engine->RegisterObjectProperty("Matrix3", "float m12", offsetof(Matrix3, m12_));
-    engine->RegisterObjectProperty("Matrix3", "float m20", offsetof(Matrix3, m20_));
-    engine->RegisterObjectProperty("Matrix3", "float m21", offsetof(Matrix3, m21_));
-    engine->RegisterObjectProperty("Matrix3", "float m22", offsetof(Matrix3, m22_));
-}
-
-static void ConstructMatrix2(Matrix2* ptr)
-{
-    new(ptr) Matrix2();
-}
-
-static void ConstructMatrix2Copy(const Matrix2& mat, Matrix2* ptr)
-{
-    new(ptr) Matrix2(mat);
-}
-
-static void ConstructMatrix2Init(float v00, float v01, float v10, float v11, Matrix2* ptr)
-{
-    new(ptr) Matrix2(v00, v01, v10, v11);
-}
-
-static void RegisterMatrix2(asIScriptEngine* engine)
-{
-    engine->RegisterObjectType("Matrix2", sizeof(Matrix2), asOBJ_VALUE | asOBJ_POD | asOBJ_APP_CLASS_CAK);
-    engine->RegisterObjectBehaviour("Matrix2", asBEHAVE_CONSTRUCT, "void f()", asFUNCTION(ConstructMatrix2), asCALL_CDECL_OBJLAST);
-    engine->RegisterObjectBehaviour("Matrix2", asBEHAVE_CONSTRUCT, "void f(const Matrix2&in)", asFUNCTION(ConstructMatrix2Copy), asCALL_CDECL_OBJLAST);
-    engine->RegisterObjectBehaviour("Matrix2", asBEHAVE_CONSTRUCT, "void f(float, float, float, float)", asFUNCTION(ConstructMatrix2Init), asCALL_CDECL_OBJLAST);
-    engine->RegisterObjectMethod("Matrix2", "Matrix2 opMul(const Matrix2&in) const", asMETHODPR(Matrix2, operator *, (const Matrix2&) const, Matrix2), asCALL_THISCALL);
-    engine->RegisterObjectMethod("Matrix2", "Matrix2 opMul(float) const", asMETHODPR(Matrix2, operator *, (float) const, Matrix2), asCALL_THISCALL);
-    engine->RegisterObjectMethod("Matrix2", "Vector2 opMul(const Vector2&in) const", asMETHODPR(Matrix2, operator *, (const Vector2&) const, Vector2), asCALL_THISCALL);
-    engine->RegisterObjectMethod("Matrix2", "Matrix2 opAdd(const Matrix2&in) const", asMETHODPR(Matrix2, operator +, (const Matrix2 &) const, Matrix2), asCALL_THISCALL);
-    engine->RegisterObjectMethod("Matrix2", "Matrix2 opSub(const Matrix2&in) const", asMETHODPR(Matrix2, operator -, (const Matrix2 &) const, Matrix2), asCALL_THISCALL);
-    engine->RegisterObjectMethod("Matrix2", "Matrix2& opAssign(const Matrix2&in)", asMETHODPR(Matrix2, operator =, (const Matrix2 &), Matrix2&), asCALL_THISCALL);
-    engine->RegisterObjectMethod("Matrix2", "bool opEquals(const Matrix2&in) const", asMETHOD(Matrix2, operator ==), asCALL_THISCALL);
-    engine->RegisterObjectMethod("Matrix2", "Vector2 Scale() const", asMETHODPR(Matrix2, Scale, () const, Vector2), asCALL_THISCALL);
-    engine->RegisterObjectMethod("Matrix2", "Matrix2 Scaled(const Vector2&in) const", asMETHODPR(Matrix2, Scaled, (const Vector2 &) const, Matrix2), asCALL_THISCALL);
-    engine->RegisterObjectMethod("Matrix2", "void SetScale(const Vector2&in)", asMETHODPR(Matrix2,SetScale, (const Vector2 &), void), asCALL_THISCALL);
-    engine->RegisterObjectMethod("Matrix2", "void SetScale(float)", asMETHODPR(Matrix2,SetScale, (float), void), asCALL_THISCALL);
-    engine->RegisterObjectMethod("Matrix2", "Matrix2 Transpose() const", asMETHODPR(Matrix2, Transpose, () const, Matrix2), asCALL_THISCALL);
-    engine->RegisterObjectMethod("Matrix2", "Matrix2 Inverse() const", asMETHODPR(Matrix2, Inverse, () const, Matrix2), asCALL_THISCALL);
-    engine->RegisterObjectMethod("Matrix2", "bool Equals(const Matrix2&in) const", asMETHOD(Matrix2, Equals), asCALL_THISCALL);
-    engine->RegisterObjectMethod("Matrix2", "String ToString() const", asMETHOD(Matrix2, ToString), asCALL_THISCALL);
-    engine->RegisterObjectProperty("Matrix2", "float m00", offsetof(Matrix2, m00_));
-    engine->RegisterObjectProperty("Matrix2", "float m01", offsetof(Matrix2, m01_));
-    engine->RegisterObjectProperty("Matrix2", "float m10", offsetof(Matrix2, m10_));
-    engine->RegisterObjectProperty("Matrix2", "float m11", offsetof(Matrix2, m11_));
-}
-
-static void ConstructMatrix4(Matrix4* ptr)
-{
-    new(ptr) Matrix4();
-}
-
-static void ConstructMatrix4Copy(const Matrix4& mat, Matrix4* ptr)
-{
-    new(ptr) Matrix4(mat);
-}
-
-static void ConstructMatrix4CopyMatrix3(const Matrix3& mat, Matrix4* ptr)
-{
-    new(ptr) Matrix4(mat);
-}
-
-static void ConstructMatrix4Init(float v00, float v01, float v02, float v03, float v10, float v11, float v12, float v13, float v20, float v21, float v22, float v23, float v30, float v31, float v32, float v33, Matrix3* ptr)
-{
-    new(ptr) Matrix4(v00, v01, v02, v03, v10, v11, v12, v13, v20, v21, v22, v23, v30, v31, v32, v33);
-}
-
-static void RegisterMatrix4(asIScriptEngine* engine)
-{
-    engine->RegisterObjectType("Matrix4", sizeof(Matrix4), asOBJ_VALUE | asOBJ_POD | asOBJ_APP_CLASS_CAK);
-    engine->RegisterObjectBehaviour("Matrix4", asBEHAVE_CONSTRUCT, "void f()", asFUNCTION(ConstructMatrix4), asCALL_CDECL_OBJLAST);
-    engine->RegisterObjectBehaviour("Matrix4", asBEHAVE_CONSTRUCT, "void f(const Matrix4&in)", asFUNCTION(ConstructMatrix4Copy), asCALL_CDECL_OBJLAST);
-    engine->RegisterObjectBehaviour("Matrix4", asBEHAVE_CONSTRUCT, "void f(const Matrix3&in)", asFUNCTION(ConstructMatrix4CopyMatrix3), asCALL_CDECL_OBJLAST);
-    engine->RegisterObjectBehaviour("Matrix4", asBEHAVE_CONSTRUCT, "void f(float, float, float, float, float, float, float, float, float, float, float, float, float, float, float, float)", asFUNCTION(ConstructMatrix4Init), asCALL_CDECL_OBJLAST);
-    engine->RegisterObjectMethod("Matrix4", "Matrix4 opMul(const Matrix4&) const", asMETHODPR(Matrix4, operator *, (const Matrix4&) const, Matrix4), asCALL_THISCALL);
-    engine->RegisterObjectMethod("Matrix4", "Matrix4 opMul(float) const", asMETHODPR(Matrix4, operator *, (float) const, Matrix4), asCALL_THISCALL);
-    engine->RegisterObjectMethod("Matrix4", "Vector3 opMul(const Vector3&) const", asMETHODPR(Matrix4, operator *, (const Vector3&) const, Vector3), asCALL_THISCALL);
-    engine->RegisterObjectMethod("Matrix4", "Vector4 opMul(const Vector4&) const", asMETHODPR(Matrix4, operator *, (const Vector4&) const, Vector4), asCALL_THISCALL);
-    engine->RegisterObjectMethod("Matrix4", "Matrix4 opAdd(const Matrix4&) const", asMETHODPR(Matrix4, operator +, (const Matrix4&) const, Matrix4), asCALL_THISCALL);
-    engine->RegisterObjectMethod("Matrix4", "Matrix4 opSub(const Matrix4&) const", asMETHODPR(Matrix4, operator -, (const Matrix4&) const, Matrix4), asCALL_THISCALL);
-    engine->RegisterObjectMethod("Matrix4", "Matrix4& opAssign(const Matrix3&)", asMETHODPR(Matrix4, operator =, (const Matrix3&), Matrix4&), asCALL_THISCALL);
-    engine->RegisterObjectMethod("Matrix4", "Matrix4& opAssign(const Matrix4&)", asMETHODPR(Matrix4, operator =, (const Matrix4&), Matrix4&), asCALL_THISCALL);
-    engine->RegisterObjectMethod("Matrix4", "bool opEquals(const Matrix4&in) const", asMETHOD(Matrix4, operator ==), asCALL_THISCALL);
-    engine->RegisterObjectMethod("Matrix4", "Quaternion Rotation() const", asMETHODPR(Matrix4, Rotation, () const, Quaternion), asCALL_THISCALL);
-    engine->RegisterObjectMethod("Matrix4", "Matrix3 RotationMatrix() const", asMETHODPR(Matrix4, RotationMatrix, () const, Matrix3), asCALL_THISCALL);
-    engine->RegisterObjectMethod("Matrix4", "Vector3 Scale() const", asMETHODPR(Matrix4, Scale, () const, Vector3), asCALL_THISCALL);
-    engine->RegisterObjectMethod("Matrix4", "void SetRotation(const Matrix3&in)", asMETHODPR(Matrix4, SetRotation, (const Matrix3&), void), asCALL_THISCALL);
-    engine->RegisterObjectMethod("Matrix4", "void SetScale(const Vector3&in)", asMETHODPR(Matrix4, SetScale, (const Vector3&), void), asCALL_THISCALL);
-    engine->RegisterObjectMethod("Matrix4", "void SetScale(float)", asMETHODPR(Matrix4, SetScale, (float), void), asCALL_THISCALL);
-    engine->RegisterObjectMethod("Matrix4", "void SetTranslation(const Vector3&in)", asMETHODPR(Matrix4, SetTranslation, (const Vector3&), void), asCALL_THISCALL);
-    engine->RegisterObjectMethod("Matrix4", "Matrix3 ToMatrix3() const", asMETHODPR(Matrix4, ToMatrix3, () const, Matrix3), asCALL_THISCALL);
-    engine->RegisterObjectMethod("Matrix4", "Vector3 Translation() const", asMETHODPR(Matrix4, Translation, () const, Vector3), asCALL_THISCALL);
-    engine->RegisterObjectMethod("Matrix4", "Matrix4 Transpose() const", asMETHODPR(Matrix4, Transpose, () const, Matrix4), asCALL_THISCALL);
-    engine->RegisterObjectMethod("Matrix4", "void Decompose(Vector3&, Quaternion&, Vector3&) const", asMETHODPR(Matrix4,Decompose, (Vector3 &, Quaternion &, Vector3 &) const, void), asCALL_THISCALL);
-    engine->RegisterObjectMethod("Matrix4", "Matrix4 Inverse() const", asMETHODPR(Matrix4, Inverse, () const, Matrix4), asCALL_THISCALL);
-    engine->RegisterObjectMethod("Matrix4", "bool Equals(const Matrix4&in) const", asMETHOD(Matrix4, Equals), asCALL_THISCALL);
-    engine->RegisterObjectMethod("Matrix4", "String ToString() const", asMETHOD(Matrix4, ToString), asCALL_THISCALL);
-    engine->RegisterObjectProperty("Matrix4", "float m00", offsetof(Matrix4, m00_));
-    engine->RegisterObjectProperty("Matrix4", "float m01", offsetof(Matrix4, m01_));
-    engine->RegisterObjectProperty("Matrix4", "float m02", offsetof(Matrix4, m02_));
-    engine->RegisterObjectProperty("Matrix4", "float m03", offsetof(Matrix4, m03_));
-    engine->RegisterObjectProperty("Matrix4", "float m10", offsetof(Matrix4, m10_));
-    engine->RegisterObjectProperty("Matrix4", "float m11", offsetof(Matrix4, m11_));
-    engine->RegisterObjectProperty("Matrix4", "float m12", offsetof(Matrix4, m12_));
-    engine->RegisterObjectProperty("Matrix4", "float m13", offsetof(Matrix4, m13_));
-    engine->RegisterObjectProperty("Matrix4", "float m20", offsetof(Matrix4, m20_));
-    engine->RegisterObjectProperty("Matrix4", "float m21", offsetof(Matrix4, m21_));
-    engine->RegisterObjectProperty("Matrix4", "float m22", offsetof(Matrix4, m22_));
-    engine->RegisterObjectProperty("Matrix4", "float m23", offsetof(Matrix4, m23_));
-    engine->RegisterObjectProperty("Matrix4", "float m30", offsetof(Matrix4, m30_));
-    engine->RegisterObjectProperty("Matrix4", "float m31", offsetof(Matrix4, m31_));
-    engine->RegisterObjectProperty("Matrix4", "float m32", offsetof(Matrix4, m32_));
-    engine->RegisterObjectProperty("Matrix4", "float m33", offsetof(Matrix4, m33_));
-}
-
-static void ConstructMatrix3x4(Matrix3x4* ptr)
-{
-    new(ptr) Matrix3x4();
-}
-
-static void ConstructMatrix3x4Copy(const Matrix3x4& mat, Matrix3x4* ptr)
-{
-    new(ptr) Matrix3x4(mat);
-}
-
-static void ConstructMatrix3x4CopyMatrix3(const Matrix3& mat, Matrix3x4* ptr)
-{
-    new(ptr) Matrix3x4(mat);
-}
-
-static void ConstructMatrix3x4CopyMatrix4(const Matrix4& mat, Matrix3x4* ptr)
-{
-    new(ptr) Matrix3x4(mat);
-}
-
-static void ConstructMatrix3x4Init(float v00, float v01, float v02, float v03, float v10, float v11, float v12, float v13, float v20, float v21, float v22, float v23, Matrix3* ptr)
-{
-    new(ptr) Matrix3x4(v00, v01, v02, v03, v10, v11, v12, v13, v20, v21, v22, v23);
-}
-
-static void ConstructMatrix3x4InitTransform(const Vector3& pos, const Quaternion& rot, const Vector3& scale, Matrix3x4* ptr)
-{
-    new(ptr) Matrix3x4(pos, rot, scale);
-}
-
-static void ConstructMatrix3x4InitTransformUniform(const Vector3& pos, const Quaternion& rot, float scale, Matrix3x4* ptr)
-{
-    new(ptr) Matrix3x4(pos, rot, scale);
-}
-
-static void RegisterMatrix3x4(asIScriptEngine* engine)
-{
-    engine->RegisterObjectType("Matrix3x4", sizeof(Matrix3x4), asOBJ_VALUE | asOBJ_POD | asOBJ_APP_CLASS_CAK);
-    engine->RegisterObjectBehaviour("Matrix3x4", asBEHAVE_CONSTRUCT, "void f()", asFUNCTION(ConstructMatrix3x4), asCALL_CDECL_OBJLAST);
-    engine->RegisterObjectBehaviour("Matrix3x4", asBEHAVE_CONSTRUCT, "void f(const Matrix3x4&in)", asFUNCTION(ConstructMatrix3x4Copy), asCALL_CDECL_OBJLAST);
-    engine->RegisterObjectBehaviour("Matrix3x4", asBEHAVE_CONSTRUCT, "void f(const Matrix3&in)", asFUNCTION(ConstructMatrix3x4CopyMatrix3), asCALL_CDECL_OBJLAST);
-    engine->RegisterObjectBehaviour("Matrix3x4", asBEHAVE_CONSTRUCT, "void f(const Matrix4&in)", asFUNCTION(ConstructMatrix3x4CopyMatrix4), asCALL_CDECL_OBJLAST);
-    engine->RegisterObjectBehaviour("Matrix3x4", asBEHAVE_CONSTRUCT, "void f(float, float, float, float, float, float, float, float, float, float, float, float)", asFUNCTION(ConstructMatrix3x4Init), asCALL_CDECL_OBJLAST);
-    engine->RegisterObjectBehaviour("Matrix3x4", asBEHAVE_CONSTRUCT, "void f(const Vector3&in, const Quaternion&in, const Vector3&in)", asFUNCTION(ConstructMatrix3x4InitTransform), asCALL_CDECL_OBJLAST);
-    engine->RegisterObjectBehaviour("Matrix3x4", asBEHAVE_CONSTRUCT, "void f(const Vector3&in, const Quaternion&in, float)", asFUNCTION(ConstructMatrix3x4InitTransformUniform), asCALL_CDECL_OBJLAST);
-    engine->RegisterObjectMethod("Matrix3x4", "Matrix3x4 opMul(const Matrix3x4&in) const", asMETHODPR(Matrix3x4, operator *, (const Matrix3x4&) const, Matrix3x4), asCALL_THISCALL);
-    engine->RegisterObjectMethod("Matrix3x4", "Matrix3x4 opMul(float) const", asMETHODPR(Matrix3x4, operator *, (float) const, Matrix3x4), asCALL_THISCALL);
-    engine->RegisterObjectMethod("Matrix3x4", "Matrix4 opMul(const Matrix4&in) const", asMETHODPR(Matrix3x4, operator *, (const Matrix4&) const, Matrix4), asCALL_THISCALL);
-    engine->RegisterObjectMethod("Matrix3x4", "Vector3 opMul(const Vector3&in) const", asMETHODPR(Matrix3x4, operator *, (const Vector3&) const, Vector3), asCALL_THISCALL);
-    engine->RegisterObjectMethod("Matrix3x4", "Vector3 opMul(const Vector4&in) const", asMETHODPR(Matrix3x4, operator *, (const Vector4&) const, Vector3), asCALL_THISCALL);
-    engine->RegisterObjectMethod("Matrix3x4", "Matrix3x4 opAdd(const Matrix3x4&in) const", asMETHODPR(Matrix3x4, operator +, (const Matrix3x4&) const, Matrix3x4), asCALL_THISCALL);
-    engine->RegisterObjectMethod("Matrix3x4", "Matrix3x4 opSub(const Matrix3x4&in) const", asMETHODPR(Matrix3x4, operator -, (const Matrix3x4&) const, Matrix3x4), asCALL_THISCALL);
-    engine->RegisterObjectMethod("Matrix3x4", "Matrix3x4& opAssign(const Matrix3&in)", asMETHODPR(Matrix3x4, operator =, (const Matrix3&), Matrix3x4&), asCALL_THISCALL);
-    engine->RegisterObjectMethod("Matrix3x4", "Matrix3x4& opAssign(const Matrix3x4&in)", asMETHODPR(Matrix3x4, operator =, (const Matrix3x4&), Matrix3x4&), asCALL_THISCALL);
-    engine->RegisterObjectMethod("Matrix3x4", "Matrix3x4& opAssign(const Matrix4&in)", asMETHODPR(Matrix3x4, operator =, (const Matrix4&), Matrix3x4&), asCALL_THISCALL);
-    engine->RegisterObjectMethod("Matrix3x4", "bool opEquals(const Matrix3x4&in) const", asMETHOD(Matrix3x4, operator ==), asCALL_THISCALL);
-    engine->RegisterObjectMethod("Matrix3x4", "Quaternion Rotation() const", asMETHODPR(Matrix3x4, Rotation, () const, Quaternion), asCALL_THISCALL);
-    engine->RegisterObjectMethod("Matrix3x4", "Matrix3 RotationMatrix() const", asMETHODPR(Matrix3x4, RotationMatrix, () const, Matrix3), asCALL_THISCALL);
-    engine->RegisterObjectMethod("Matrix3x4", "Vector3 Scale() const", asMETHODPR(Matrix3x4, Scale, () const, Vector3), asCALL_THISCALL);
-    engine->RegisterObjectMethod("Matrix3x4", "void SetRotation(const Matrix3&in)", asMETHODPR(Matrix3x4, SetRotation, (const Matrix3&), void), asCALL_THISCALL);
-    engine->RegisterObjectMethod("Matrix3x4", "void SetScale(const Vector3&in)", asMETHODPR(Matrix3x4, SetScale, (const Vector3&), void), asCALL_THISCALL);
-    engine->RegisterObjectMethod("Matrix3x4", "void SetScale(float)", asMETHODPR(Matrix3x4, SetScale, (float), void), asCALL_THISCALL);
-    engine->RegisterObjectMethod("Matrix3x4", "void SetTranslation(const Vector3&in)", asMETHODPR(Matrix3x4, SetTranslation, (const Vector3&), void), asCALL_THISCALL);
-    engine->RegisterObjectMethod("Matrix3x4", "Matrix3 ToMatrix3() const", asMETHODPR(Matrix3x4, ToMatrix3, () const, Matrix3), asCALL_THISCALL);
-    engine->RegisterObjectMethod("Matrix3x4", "Matrix4 ToMatrix4() const", asMETHODPR(Matrix3x4, ToMatrix4, () const, Matrix4), asCALL_THISCALL);
-    engine->RegisterObjectMethod("Matrix3x4", "Vector3 Translation() const", asMETHODPR(Matrix3x4, Translation, () const, Vector3), asCALL_THISCALL);
-    engine->RegisterObjectMethod("Matrix3x4", "void Decompose(Vector3&, Quaternion&, Vector3&) const", asMETHODPR(Matrix3x4, Decompose, (Vector3&, Quaternion&, Vector3&) const, void), asCALL_THISCALL);
-    engine->RegisterObjectMethod("Matrix3x4", "Matrix3x4 Inverse() const", asMETHODPR(Matrix3x4, Inverse, () const, Matrix3x4), asCALL_THISCALL);
-    engine->RegisterObjectMethod("Matrix3x4", "bool Equals(const Matrix3x4&in) const", asMETHOD(Matrix3x4, Equals), asCALL_THISCALL);
-    engine->RegisterObjectMethod("Matrix3x4", "String ToString() const", asMETHOD(Matrix3x4, ToString), asCALL_THISCALL);
-    engine->RegisterObjectProperty("Matrix3x4", "float m00", offsetof(Matrix3x4, m00_));
-    engine->RegisterObjectProperty("Matrix3x4", "float m01", offsetof(Matrix3x4, m01_));
-    engine->RegisterObjectProperty("Matrix3x4", "float m02", offsetof(Matrix3x4, m02_));
-    engine->RegisterObjectProperty("Matrix3x4", "float m03", offsetof(Matrix3x4, m03_));
-    engine->RegisterObjectProperty("Matrix3x4", "float m10", offsetof(Matrix3x4, m10_));
-    engine->RegisterObjectProperty("Matrix3x4", "float m11", offsetof(Matrix3x4, m11_));
-    engine->RegisterObjectProperty("Matrix3x4", "float m12", offsetof(Matrix3x4, m12_));
-    engine->RegisterObjectProperty("Matrix3x4", "float m13", offsetof(Matrix3x4, m13_));
-    engine->RegisterObjectProperty("Matrix3x4", "float m20", offsetof(Matrix3x4, m20_));
-    engine->RegisterObjectProperty("Matrix3x4", "float m21", offsetof(Matrix3x4, m21_));
-    engine->RegisterObjectProperty("Matrix3x4", "float m22", offsetof(Matrix3x4, m22_));
-    engine->RegisterObjectProperty("Matrix3x4", "float m23", offsetof(Matrix3x4, m23_));
-
-    engine->RegisterObjectMethod("Matrix4", "Matrix4 opMul(const Matrix3x4&) const", asMETHODPR(Matrix4, operator *, (const Matrix3x4&) const, Matrix4), asCALL_THISCALL);
-}
-
-static void ConstructPlane(Plane* ptr)
-{
-    new(ptr) Plane();
-}
-
-static void ConstructPlaneCopy(const Plane& plane, Plane* ptr)
-{
-    new(ptr) Plane(plane);
-}
-
-static void ConstructPlaneInitVertices(const Vector3& v0, const Vector3& v1, const Vector3& v2, Plane* ptr)
-{
-    new(ptr) Plane(v0, v1, v2);
-}
-
-static void ConstructPlaneInitNormalPoint(const Vector3& normal, const Vector3& point, Plane* ptr)
-{
-    new(ptr) Plane(normal, point);
-}
-
-static void ConstructPlaneInitVector4(const Vector4& plane, Plane* ptr)
-{
-    new(ptr) Plane(plane);
-}
-
-static void RegisterPlane(asIScriptEngine* engine)
-{
-    engine->RegisterObjectType("Plane", sizeof(Plane), asOBJ_VALUE | asOBJ_POD | asOBJ_APP_CLASS_CAK);
-    engine->RegisterObjectBehaviour("Plane", asBEHAVE_CONSTRUCT, "void f()", asFUNCTION(ConstructPlane), asCALL_CDECL_OBJLAST);
-    engine->RegisterObjectBehaviour("Plane", asBEHAVE_CONSTRUCT, "void f(const Plane&in)", asFUNCTION(ConstructPlaneCopy), asCALL_CDECL_OBJLAST);
-    engine->RegisterObjectBehaviour("Plane", asBEHAVE_CONSTRUCT, "void f(const Vector3&in, const Vector3&in, const Vector3&in)", asFUNCTION(ConstructPlaneInitVertices), asCALL_CDECL_OBJLAST);
-    engine->RegisterObjectBehaviour("Plane", asBEHAVE_CONSTRUCT, "void f(const Vector3&in, const Vector3&in)", asFUNCTION(ConstructPlaneInitNormalPoint), asCALL_CDECL_OBJLAST);
-    engine->RegisterObjectBehaviour("Plane", asBEHAVE_CONSTRUCT, "void f(const Vector4&in)", asFUNCTION(ConstructPlaneInitVector4), asCALL_CDECL_OBJLAST);
-    engine->RegisterObjectMethod("Plane", "void Define(const Vector3&in, const Vector3&in, const Vector3&in)", asMETHODPR(Plane, Define, (const Vector3&, const Vector3&, const Vector3&), void), asCALL_THISCALL);
-    engine->RegisterObjectMethod("Plane", "void Define(const Vector3&in, const Vector3&in)", asMETHODPR(Plane, Define, (const Vector3&, const Vector3&), void), asCALL_THISCALL);
-    engine->RegisterObjectMethod("Plane", "void Define(const Vector4&in)", asMETHODPR(Plane, Define, (const Vector4&), void), asCALL_THISCALL);
-    engine->RegisterObjectMethod("Plane", "void Transform(const Matrix3&in)", asMETHODPR(Plane, Transform, (const Matrix3&), void), asCALL_THISCALL);
-    engine->RegisterObjectMethod("Plane", "void Transform(const Matrix3x4&in)", asMETHODPR(Plane, Transform, (const Matrix3x4&), void), asCALL_THISCALL);
-    engine->RegisterObjectMethod("Plane", "void Transform(const Matrix4&in)", asMETHODPR(Plane, Transform, (const Matrix4&), void), asCALL_THISCALL);
-    engine->RegisterObjectMethod("Plane", "Vector3 Project(const Vector3&in) const", asMETHOD(Plane, Project), asCALL_THISCALL);
-    engine->RegisterObjectMethod("Plane", "float Distance(const Vector3&in) const", asMETHOD(Plane, Distance), asCALL_THISCALL);
-    engine->RegisterObjectMethod("Plane", "Vector3 Reflect(const Vector3&in) const", asMETHOD(Plane, Reflect), asCALL_THISCALL);
-    engine->RegisterObjectMethod("Plane", "Plane Transformed(const Matrix3&in) const", asMETHODPR(Plane, Transformed, (const Matrix3&) const, Plane), asCALL_THISCALL);
-    engine->RegisterObjectMethod("Plane", "Plane Transformed(const Matrix3x4&in) const", asMETHODPR(Plane, Transformed, (const Matrix3x4&) const, Plane), asCALL_THISCALL);
-    engine->RegisterObjectMethod("Plane", "Plane Transformed(const Matrix4&in) const", asMETHODPR(Plane, Transformed, (const Matrix4&) const, Plane), asCALL_THISCALL);
-    engine->RegisterObjectMethod("Plane", "Vector4 ToVector4() const", asMETHOD(Plane, ToVector4), asCALL_THISCALL);
-    engine->RegisterObjectMethod("Plane", "Matrix3x4 get_reflectionMatrix() const", asMETHOD(Plane, ReflectionMatrix), asCALL_THISCALL);
-    engine->RegisterObjectProperty("Plane", "Vector3 normal", offsetof(Plane, normal_));
-    engine->RegisterObjectProperty("Plane", "Vector3 absNormal", offsetof(Plane, absNormal_));
-    engine->RegisterObjectProperty("Plane", "float d", offsetof(Plane, d_));
-}
-
-static void ConstructRay(Ray* ptr)
-{
-    new(ptr) Ray();
-}
-
-static void ConstructRayCopy(const Ray& ray, Ray* ptr)
-{
-    new(ptr) Ray(ray);
-}
-
-static void ConstructRayInit(const Vector3& origin, const Vector3& direction, Ray* ptr)
-{
-    new(ptr) Ray(origin, direction);
-}
-
-static void RegisterRay(asIScriptEngine* engine)
-{
-    engine->RegisterObjectType("Ray", sizeof(Ray), asOBJ_VALUE | asOBJ_POD | asOBJ_APP_CLASS_CAK);
-    engine->RegisterObjectBehaviour("Ray", asBEHAVE_CONSTRUCT, "void f()", asFUNCTION(ConstructRay), asCALL_CDECL_OBJLAST);
-    engine->RegisterObjectBehaviour("Ray", asBEHAVE_CONSTRUCT, "void f(const Ray&in)", asFUNCTION(ConstructRayCopy), asCALL_CDECL_OBJLAST);
-    engine->RegisterObjectBehaviour("Ray", asBEHAVE_CONSTRUCT, "void f(const Vector3&in, const Vector3&in)", asFUNCTION(ConstructRayInit), asCALL_CDECL_OBJLAST);
-    engine->RegisterObjectMethod("Ray", "Ray& opAssign(const Ray&in)", asMETHOD(Ray, operator =), asCALL_THISCALL);
-    engine->RegisterObjectMethod("Ray", "bool opEquals(const Ray&in) const", asMETHOD(Ray, operator ==), asCALL_THISCALL);
-    engine->RegisterObjectMethod("Ray", "void Define(const Vector3&in, const Vector3&in)", asMETHOD(Ray, Define), asCALL_THISCALL);
-    engine->RegisterObjectMethod("Ray", "Vector3 Project(const Vector3&in) const", asMETHOD(Ray, Project), asCALL_THISCALL);
-    engine->RegisterObjectMethod("Ray", "float Distance(const Vector3&in) const", asMETHOD(Ray, Distance), asCALL_THISCALL);
-    engine->RegisterObjectMethod("Ray", "Vector3 ClosestPoint(const Ray&in) const", asMETHOD(Ray, ClosestPoint), asCALL_THISCALL);
-    engine->RegisterObjectMethod("Ray", "float HitDistance(const Plane&in) const", asMETHODPR(Ray, HitDistance, (const Plane&) const, float), asCALL_THISCALL);
-    engine->RegisterObjectMethod("Ray", "float HitDistance(const Sphere&in) const", asMETHODPR(Ray, HitDistance, (const Sphere&) const, float), asCALL_THISCALL);
-    engine->RegisterObjectMethod("Ray", "float HitDistance(const BoundingBox&in) const", asMETHODPR(Ray, HitDistance, (const BoundingBox&) const, float), asCALL_THISCALL);
-    engine->RegisterObjectMethod("Ray", "float HitDistance(const Frustum&in, bool solidInside = true) const", asMETHODPR(Ray, HitDistance, (const Frustum&, bool) const, float), asCALL_THISCALL);
-    engine->RegisterObjectMethod("Ray", "float HitDistance(const Vector3&in, const Vector3&in, const Vector3&in) const", asMETHODPR(Ray, HitDistance, (const Vector3&, const Vector3&, const Vector3&, Vector3*, Vector3*) const, float), asCALL_THISCALL);
-    engine->RegisterObjectMethod("Ray", "Ray Transformed(const Matrix3x4&in) const", asMETHOD(Ray, Transformed), asCALL_THISCALL);
-    engine->RegisterObjectProperty("Ray", "Vector3 origin", offsetof(Ray, origin_));
-    engine->RegisterObjectProperty("Ray", "Vector3 direction", offsetof(Ray, direction_));
-}
-
-static void ConstructRect(Rect* ptr)
-{
-    // Init to zero because performance is not critical
-    new(ptr) Rect(Rect::ZERO);
-}
-
-static void ConstructRectCopy(const Rect& rect, Rect* ptr)
-{
-    new(ptr) Rect(rect);
-}
-
-static void ConstructRectInit(float left, float top, float right, float bottom, Rect* ptr)
-{
-    new(ptr) Rect(left, top, right, bottom);
-}
-
-static void ConstructRectInitVec(const Vector2& min, const Vector2& max, Rect* ptr)
-{
-    new(ptr) Rect(min, max);
-}
-
-static void ConstructRectInitVec4(const Vector4& vec, Rect* ptr)
-{
-    new(ptr) Rect(vec);
-}
-
-static void RegisterRect(asIScriptEngine* engine)
-{
-    engine->RegisterObjectType("Rect", sizeof(Rect), asOBJ_VALUE | asOBJ_POD | asOBJ_APP_CLASS_CAK);
-    engine->RegisterObjectBehaviour("Rect", asBEHAVE_CONSTRUCT, "void f()", asFUNCTION(ConstructRect), asCALL_CDECL_OBJLAST);
-    engine->RegisterObjectBehaviour("Rect", asBEHAVE_CONSTRUCT, "void f(const Rect&in)", asFUNCTION(ConstructRectCopy), asCALL_CDECL_OBJLAST);
-    engine->RegisterObjectBehaviour("Rect", asBEHAVE_CONSTRUCT, "void f(float, float, float, float)", asFUNCTION(ConstructRectInit), asCALL_CDECL_OBJLAST);
-    engine->RegisterObjectBehaviour("Rect", asBEHAVE_CONSTRUCT, "void f(const Vector2&in, const Vector2&in)", asFUNCTION(ConstructRectInitVec), asCALL_CDECL_OBJLAST);
-    engine->RegisterObjectBehaviour("Rect", asBEHAVE_CONSTRUCT, "void f(const Vector4&in)", asFUNCTION(ConstructRectInitVec4), asCALL_CDECL_OBJLAST);
-    engine->RegisterObjectMethod("Rect", "Rect& opAssign(const Rect&in)", asMETHOD(Rect, operator =), asCALL_THISCALL);
-    engine->RegisterObjectMethod("Rect", "bool opEquals(const Rect&in) const", asMETHOD(Rect, operator ==), asCALL_THISCALL);
-    engine->RegisterObjectMethod("Rect", "void Define(const Vector2&in, const Vector2&in)", asMETHODPR(Rect, Define, (const Vector2&, const Vector2&), void), asCALL_THISCALL);
-    engine->RegisterObjectMethod("Rect", "void Define(const Vector2&in)", asMETHODPR(Rect, Define, (const Vector2&), void), asCALL_THISCALL);
-    engine->RegisterObjectMethod("Rect", "void Merge(const Vector2&in)", asMETHODPR(Rect, Merge, (const Vector2&), void), asCALL_THISCALL);
-    engine->RegisterObjectMethod("Rect", "void Merge(const Rect&in)", asMETHODPR(Rect, Merge, (const Rect&), void), asCALL_THISCALL);
-    engine->RegisterObjectMethod("Rect", "void Clip(const Rect&in)", asMETHODPR(Rect, Clip, (const Rect&), void), asCALL_THISCALL);
-    engine->RegisterObjectMethod("Rect", "void Clear()", asMETHOD(Rect, Clear), asCALL_THISCALL);
-    engine->RegisterObjectMethod("Rect", "bool Equals(const Rect&in) const", asMETHOD(Rect, Equals), asCALL_THISCALL);
-    engine->RegisterObjectMethod("Rect", "Intersection IsInside(const Vector2&in) const", asMETHOD(Rect, IsInside), asCALL_THISCALL);
-    engine->RegisterObjectMethod("Rect", "Vector4 ToVector4() const", asMETHOD(Rect, ToVector4), asCALL_THISCALL);
-    engine->RegisterObjectMethod("Rect", "bool Defined() const", asMETHOD(Rect, Defined), asCALL_THISCALL);
-    engine->RegisterObjectMethod("Rect", "Vector2 get_center() const", asMETHOD(Rect, Center), asCALL_THISCALL);
-    engine->RegisterObjectMethod("Rect", "Vector2 get_size() const", asMETHOD(Rect, Size), asCALL_THISCALL);
-    engine->RegisterObjectMethod("Rect", "Vector2 get_halfSize() const", asMETHOD(Rect, HalfSize), asCALL_THISCALL);
-    engine->RegisterObjectProperty("Rect", "Vector2 min", offsetof(Rect, min_));
-    engine->RegisterObjectProperty("Rect", "Vector2 max", offsetof(Rect, max_));
-    engine->RegisterObjectProperty("Rect", "float left", offsetof(Rect, min_.x_));
-    engine->RegisterObjectProperty("Rect", "float top", offsetof(Rect, min_.y_));
-    engine->RegisterObjectProperty("Rect", "float right", offsetof(Rect, max_.x_));
-    engine->RegisterObjectProperty("Rect", "float bottom", offsetof(Rect, max_.y_));
-}
-
-static void ConstructBoundingBox(BoundingBox* ptr)
-{
-    new(ptr) BoundingBox();
-}
-
-static void ConstructBoundingBoxCopy(const BoundingBox& box, BoundingBox* ptr)
-{
-    new(ptr) BoundingBox(box);
-}
-
-static void ConstructBoundingBoxRect(const Rect& rect, BoundingBox* ptr)
-{
-    new(ptr) BoundingBox(rect);
-}
-
-static void ConstructBoundingBoxInit(const Vector3& min, const Vector3& max, BoundingBox* ptr)
-{
-    new(ptr) BoundingBox(min, max);
-}
-
-static void ConstructBoundingBoxFloat(float min, float max, BoundingBox* ptr)
-{
-    new(ptr) BoundingBox(min, max);
-}
-
-
-static void ConstructBoundingBoxFrustum(const Frustum& frustum, BoundingBox* ptr)
-{
-    new(ptr) BoundingBox(frustum);
-}
-
-static void ConstructBoundingBoxPolyhedron(const Polyhedron& poly, BoundingBox* ptr)
-{
-    new(ptr) BoundingBox(poly);
-}
-
-static void ConstructBoundingBoxSphere(const Sphere& sphere, BoundingBox* ptr)
-{
-    new(ptr) BoundingBox(sphere);
-}
-
-static void ConstructSphere(Sphere* ptr)
-{
-    new(ptr) Sphere();
-}
-
-static void ConstructSphereCopy(const Sphere& sphere, Sphere* ptr)
-{
-    new(ptr) Sphere(sphere);
-}
-
-static void ConstructSphereInit(const Vector3& center, float radius, Sphere* ptr)
-{
-    new(ptr) Sphere(center, radius);
-}
-
-static void ConstructSphereBoundingBox(const BoundingBox& box, Sphere* ptr)
-{
-    new(ptr) Sphere(box);
-}
-
-static void ConstructSphereFrustum(const Frustum& frustum, Sphere* ptr)
-{
-    new(ptr) Sphere(frustum);
-}
-
-static void ConstructSpherePolyhedron(const Polyhedron& poly, Sphere* ptr)
-{
-    new(ptr) Sphere(poly);
-}
-
-static void ConstructFrustum(Frustum* ptr)
-{
-    new(ptr) Frustum();
-}
-
-static void ConstructFrustumCopy(const Frustum& frustum, Frustum* ptr)
-{
-    new(ptr) Frustum(frustum);
-}
-
-static void DestructFrustum(Frustum* ptr)
-{
-    ptr->~Frustum();
-}
-
-static void ConstructPolyhedron(Polyhedron* ptr)
-{
-    new(ptr) Polyhedron();
-}
-
-static void ConstructPolyhedronCopy(const Polyhedron& polyhedron, Polyhedron* ptr)
-{
-    new(ptr) Polyhedron(polyhedron);
-}
-
-static void ConstructPolyhedronBoundingBox(const BoundingBox& box, Polyhedron* ptr)
-{
-    new(ptr) Polyhedron(box);
-}
-
-static void ConstructPolyhedronFrustum(const Frustum& frustum, Polyhedron* ptr)
-{
-    new(ptr) Polyhedron(frustum);
-}
-
-static void DestructPolyhedron(Polyhedron* ptr)
-{
-    ptr->~Polyhedron();
-}
-
-void PolyhedronAddFaceArray(CScriptArray* arr, Polyhedron* ptr)
-{
-    PODVector<Vector3> face;
-    unsigned numVertices = arr->GetSize();
-
-    face.Resize(numVertices);
-    for (unsigned i = 0; i < numVertices; ++i)
-        face[i] = *((Vector3*)arr->At(i));
-    ptr->AddFace(face);
-}
-
-static unsigned PolyhedronGetNumFaces(Polyhedron* ptr)
-{
-    return ptr->faces_.Size();
-}
-
-static CScriptArray* PolyhedronGetFace(unsigned index, Polyhedron* ptr)
-{
-    PODVector<Vector3> face;
-    if (index < ptr->faces_.Size())
-        face = ptr->faces_[index];
-    return VectorToArray<Vector3>(face, "Array<Vector3>");
-}
-
-static Vector3 FrustumGetVertex(unsigned index, Frustum* ptr)
-{
-    if (index >= NUM_FRUSTUM_VERTICES)
-        return Vector3::ZERO;
-    return ptr->vertices_[index];
-}
-
-static void RegisterVolumes(asIScriptEngine* engine)
-{
-    engine->RegisterObjectType("BoundingBox", sizeof(BoundingBox), asOBJ_VALUE | asOBJ_POD | asOBJ_APP_CLASS_CAK);
-    engine->RegisterObjectType("Frustum", sizeof(Frustum), asOBJ_VALUE | asOBJ_APP_CLASS_CDAK);
-    engine->RegisterObjectType("Polyhedron", sizeof(Polyhedron), asOBJ_VALUE | asOBJ_APP_CLASS_CDK);
-    engine->RegisterObjectType("Sphere", sizeof(Sphere), asOBJ_VALUE | asOBJ_POD | asOBJ_APP_CLASS_CAK);
-
-    engine->RegisterObjectBehaviour("BoundingBox", asBEHAVE_CONSTRUCT, "void f()", asFUNCTION(ConstructBoundingBox), asCALL_CDECL_OBJLAST);
-    engine->RegisterObjectBehaviour("BoundingBox", asBEHAVE_CONSTRUCT, "void f(const BoundingBox&in)", asFUNCTION(ConstructBoundingBoxCopy), asCALL_CDECL_OBJLAST);
-    engine->RegisterObjectBehaviour("BoundingBox", asBEHAVE_CONSTRUCT, "void f(const Rect&in)", asFUNCTION(ConstructBoundingBoxRect), asCALL_CDECL_OBJLAST);
-    engine->RegisterObjectBehaviour("BoundingBox", asBEHAVE_CONSTRUCT, "void f(const Vector3&in, const Vector3&in)", asFUNCTION(ConstructBoundingBoxInit), asCALL_CDECL_OBJLAST);
-    engine->RegisterObjectBehaviour("BoundingBox", asBEHAVE_CONSTRUCT, "void f(float, float)", asFUNCTION(ConstructBoundingBoxFloat), asCALL_CDECL_OBJLAST);
-    engine->RegisterObjectBehaviour("BoundingBox", asBEHAVE_CONSTRUCT, "void f(const Frustum&in)", asFUNCTION(ConstructBoundingBoxFrustum), asCALL_CDECL_OBJLAST);
-    engine->RegisterObjectBehaviour("BoundingBox", asBEHAVE_CONSTRUCT, "void f(const Polyhedron&in)", asFUNCTION(ConstructBoundingBoxPolyhedron), asCALL_CDECL_OBJLAST);
-    engine->RegisterObjectBehaviour("BoundingBox", asBEHAVE_CONSTRUCT, "void f(const Sphere&in)", asFUNCTION(ConstructBoundingBoxSphere), asCALL_CDECL_OBJLAST);
-    engine->RegisterObjectMethod("BoundingBox", "BoundingBox& opAssign(const BoundingBox&in)", asMETHODPR(BoundingBox, operator =, (const BoundingBox&), BoundingBox&), asCALL_THISCALL);
-    engine->RegisterObjectMethod("BoundingBox", "bool opEquals(const BoundingBox&in) const", asMETHOD(BoundingBox, operator ==), asCALL_THISCALL);
-    engine->RegisterObjectMethod("BoundingBox", "void Define(const Vector3&in, const Vector3&in)", asMETHODPR(BoundingBox, Define, (const Vector3&, const Vector3&), void), asCALL_THISCALL);
-    engine->RegisterObjectMethod("BoundingBox", "void Define(float, float)", asMETHODPR(BoundingBox, Define, (float, float), void), asCALL_THISCALL);
-    engine->RegisterObjectMethod("BoundingBox", "void Define(const Vector3&in)", asMETHODPR(BoundingBox, Define, (const Vector3&), void), asCALL_THISCALL);
-    engine->RegisterObjectMethod("BoundingBox", "void Define(const BoundingBox&in)", asMETHODPR(BoundingBox, Define, (const BoundingBox&), void), asCALL_THISCALL);
-    engine->RegisterObjectMethod("BoundingBox", "void Define(const Frustum&in)", asMETHODPR(BoundingBox, Define, (const Frustum&), void), asCALL_THISCALL);
-    engine->RegisterObjectMethod("BoundingBox", "void Define(const Polyhedron&in)", asMETHODPR(BoundingBox, Define, (const Polyhedron&), void), asCALL_THISCALL);
-    engine->RegisterObjectMethod("BoundingBox", "void Define(const Sphere&in)", asMETHODPR(BoundingBox, Define, (const Sphere&), void), asCALL_THISCALL);
-    engine->RegisterObjectMethod("BoundingBox", "void Merge(const Vector3&in)", asMETHODPR(BoundingBox, Merge, (const Vector3&), void), asCALL_THISCALL);
-    engine->RegisterObjectMethod("BoundingBox", "void Merge(const BoundingBox&in)", asMETHODPR(BoundingBox, Merge, (const BoundingBox&), void), asCALL_THISCALL);
-    engine->RegisterObjectMethod("BoundingBox", "void Merge(const Frustum&in)", asMETHODPR(BoundingBox, Merge, (const Frustum&), void), asCALL_THISCALL);
-    engine->RegisterObjectMethod("BoundingBox", "void Merge(const Polyhedron&in)", asMETHODPR(BoundingBox, Merge, (const Polyhedron&), void), asCALL_THISCALL);
-    engine->RegisterObjectMethod("BoundingBox", "void Merge(const Sphere&in)", asMETHODPR(BoundingBox, Merge, (const Sphere&), void), asCALL_THISCALL);
-    engine->RegisterObjectMethod("BoundingBox", "void Clip(const BoundingBox&in)", asMETHODPR(BoundingBox, Clip, (const BoundingBox&), void), asCALL_THISCALL);
-    engine->RegisterObjectMethod("BoundingBox", "void Clear()", asMETHOD(BoundingBox, Clear), asCALL_THISCALL);
-    engine->RegisterObjectMethod("BoundingBox", "void Transform(const Matrix3&in)", asMETHODPR(BoundingBox, Transform, (const Matrix3&), void), asCALL_THISCALL);
-    engine->RegisterObjectMethod("BoundingBox", "void Transform(const Matrix3x4&in)", asMETHODPR(BoundingBox, Transform, (const Matrix3x4&), void), asCALL_THISCALL);
-    engine->RegisterObjectMethod("BoundingBox", "Intersection IsInside(const Vector3&in) const", asMETHODPR(BoundingBox, IsInside, (const Vector3&) const, Intersection), asCALL_THISCALL);
-    engine->RegisterObjectMethod("BoundingBox", "Intersection IsInside(const Sphere&in) const", asMETHODPR(BoundingBox, IsInside, (const Sphere&) const, Intersection), asCALL_THISCALL);
-    engine->RegisterObjectMethod("BoundingBox", "Intersection IsInsideFast(const Sphere&in) const", asMETHODPR(BoundingBox, IsInsideFast, (const Sphere&) const, Intersection), asCALL_THISCALL);
-    engine->RegisterObjectMethod("BoundingBox", "Intersection IsInside(const BoundingBox&in) const", asMETHODPR(BoundingBox, IsInside, (const BoundingBox&) const, Intersection), asCALL_THISCALL);
-    engine->RegisterObjectMethod("BoundingBox", "Intersection IsInsideFast(const BoundingBox&in) const", asMETHODPR(BoundingBox, IsInsideFast, (const BoundingBox&) const, Intersection), asCALL_THISCALL);
-    engine->RegisterObjectMethod("BoundingBox", "BoundingBox Transformed(const Matrix3&in) const", asMETHODPR(BoundingBox, Transformed, (const Matrix3&) const, BoundingBox), asCALL_THISCALL);
-    engine->RegisterObjectMethod("BoundingBox", "BoundingBox Transformed(const Matrix3x4&in) const", asMETHODPR(BoundingBox, Transformed, (const Matrix3x4&) const, BoundingBox), asCALL_THISCALL);
-    engine->RegisterObjectMethod("BoundingBox", "Rect Projected(const Matrix4&in) const", asMETHODPR(BoundingBox, Projected, (const Matrix4&) const, Rect), asCALL_THISCALL);
-    engine->RegisterObjectMethod("BoundingBox", "String ToString() const", asMETHOD(BoundingBox, ToString), asCALL_THISCALL);
-    engine->RegisterObjectMethod("BoundingBox", "bool Defined() const", asMETHOD(BoundingBox, Defined), asCALL_THISCALL);
-    engine->RegisterObjectMethod("BoundingBox", "Vector3 get_center() const", asMETHOD(BoundingBox, Center), asCALL_THISCALL);
-    engine->RegisterObjectMethod("BoundingBox", "Vector3 get_size() const", asMETHOD(BoundingBox, Size), asCALL_THISCALL);
-    engine->RegisterObjectMethod("BoundingBox", "Vector3 get_halfSize() const", asMETHOD(BoundingBox, HalfSize), asCALL_THISCALL);
-    engine->RegisterObjectProperty("BoundingBox", "Vector3 min", offsetof(BoundingBox, min_));
-    engine->RegisterObjectProperty("BoundingBox", "Vector3 max", offsetof(BoundingBox, max_));
-
-    engine->RegisterObjectBehaviour("Frustum", asBEHAVE_CONSTRUCT, "void f()", asFUNCTION(ConstructFrustum), asCALL_CDECL_OBJLAST);
-    engine->RegisterObjectBehaviour("Frustum", asBEHAVE_CONSTRUCT, "void f(const Frustum&in)", asFUNCTION(ConstructFrustumCopy), asCALL_CDECL_OBJLAST);
-    engine->RegisterObjectBehaviour("Frustum", asBEHAVE_DESTRUCT, "void f()", asFUNCTION(DestructFrustum), asCALL_CDECL_OBJLAST);
-    engine->RegisterObjectMethod("Frustum", "Frustum& opAssign(const Frustum&in)", asMETHODPR(Frustum, operator =, (const Frustum&), Frustum&), asCALL_THISCALL);
-    engine->RegisterObjectMethod("Frustum", "void Define(float, float, float, float, float, const Matrix3x4&in)", asMETHODPR(Frustum, Define, (float, float, float, float, float, const Matrix3x4&), void), asCALL_THISCALL);
-    engine->RegisterObjectMethod("Frustum", "void Define(const Vector3&in, const Vector3&in, const Matrix3x4&in)", asMETHODPR(Frustum, Define, (const Vector3&, const Vector3&, const Matrix3x4&), void), asCALL_THISCALL);
-    engine->RegisterObjectMethod("Frustum", "void Define(const BoundingBox&in, const Matrix3x4&in)", asMETHODPR(Frustum, Define, (const BoundingBox&, const Matrix3x4&), void), asCALL_THISCALL);
-    engine->RegisterObjectMethod("Frustum", "void DefineOrtho(float, float, float, float, float, const Matrix3x4&in)", asMETHOD(Frustum, DefineOrtho), asCALL_THISCALL);
-    engine->RegisterObjectMethod("Frustum", "void Transform(const Matrix3&in)", asMETHODPR(Frustum, Transform, (const Matrix3&), void), asCALL_THISCALL);
-    engine->RegisterObjectMethod("Frustum", "void Transform(const Matrix3x4&in)", asMETHODPR(Frustum, Transform, (const Matrix3x4&), void), asCALL_THISCALL);
-    engine->RegisterObjectMethod("Frustum", "Intersection IsInside(const Vector3&in)", asMETHODPR(Frustum, IsInside, (const Vector3&) const, Intersection), asCALL_THISCALL);
-    engine->RegisterObjectMethod("Frustum", "Intersection IsInside(const BoundingBox&in)", asMETHODPR(Frustum, IsInside, (const BoundingBox&) const, Intersection), asCALL_THISCALL);
-    engine->RegisterObjectMethod("Frustum", "Intersection IsInsideFast(const BoundingBox&in) const", asMETHODPR(Frustum, IsInsideFast, (const BoundingBox&) const, Intersection), asCALL_THISCALL);
-    engine->RegisterObjectMethod("Frustum", "Intersection IsInside(const Sphere&in)", asMETHODPR(Frustum, IsInside, (const Sphere&) const, Intersection), asCALL_THISCALL);
-    engine->RegisterObjectMethod("Frustum", "Intersection IsInsideFast(const Sphere&in) const", asMETHODPR(Frustum, IsInsideFast, (const Sphere&) const, Intersection), asCALL_THISCALL);
-    engine->RegisterObjectMethod("Frustum", "float Distance(const Vector3&in) const", asMETHOD(Frustum, Distance), asCALL_THISCALL);
-    engine->RegisterObjectMethod("Frustum", "Frustum Transformed(const Matrix3&in) const", asMETHODPR(Frustum, Transformed, (const Matrix3&) const, Frustum), asCALL_THISCALL);
-    engine->RegisterObjectMethod("Frustum", "Frustum Transformed(const Matrix3x4&in) const", asMETHODPR(Frustum, Transformed, (const Matrix3x4&) const, Frustum), asCALL_THISCALL);
-    engine->RegisterObjectMethod("Frustum", "Vector3 get_vertices(uint) const", asFUNCTION(FrustumGetVertex), asCALL_CDECL_OBJLAST);
-
-    engine->RegisterObjectBehaviour("Polyhedron", asBEHAVE_CONSTRUCT, "void f()", asFUNCTION(ConstructPolyhedron), asCALL_CDECL_OBJLAST);
-    engine->RegisterObjectBehaviour("Polyhedron", asBEHAVE_CONSTRUCT, "void f(const Polyhedron&in)", asFUNCTION(ConstructPolyhedronCopy), asCALL_CDECL_OBJLAST);
-    engine->RegisterObjectBehaviour("Polyhedron", asBEHAVE_CONSTRUCT, "void f(const BoundingBox&in)", asFUNCTION(ConstructPolyhedronBoundingBox), asCALL_CDECL_OBJLAST);
-    engine->RegisterObjectBehaviour("Polyhedron", asBEHAVE_CONSTRUCT, "void f(const Frustum&in)", asFUNCTION(ConstructPolyhedronFrustum), asCALL_CDECL_OBJLAST);
-    engine->RegisterObjectBehaviour("Polyhedron", asBEHAVE_DESTRUCT, "void f()", asFUNCTION(DestructPolyhedron), asCALL_CDECL_OBJLAST);
-    engine->RegisterObjectMethod("Polyhedron", "Polyhedron& opAssign(const Polyhedron&in)", asMETHOD(Polyhedron, operator =), asCALL_THISCALL);
-    engine->RegisterObjectMethod("Polyhedron", "void AddFace(const Vector3&in, const Vector3&in, const Vector3&in)", asMETHODPR(Polyhedron, AddFace, (const Vector3&, const Vector3&, const Vector3&), void), asCALL_THISCALL);
-    engine->RegisterObjectMethod("Polyhedron", "void AddFace(const Vector3&in, const Vector3&in, const Vector3&in, const Vector3&in)", asMETHODPR(Polyhedron, AddFace, (const Vector3&, const Vector3&, const Vector3&, const Vector3&), void), asCALL_THISCALL);
-    engine->RegisterObjectMethod("Polyhedron", "void AddFace(const Array<Vector3>@)", asFUNCTION(PolyhedronAddFaceArray), asCALL_CDECL_OBJLAST);
-    engine->RegisterObjectMethod("Polyhedron", "void Define(const BoundingBox&in)", asMETHODPR(Polyhedron, Define, (const BoundingBox&), void), asCALL_THISCALL);
-    engine->RegisterObjectMethod("Polyhedron", "void Define(const Frustum&in)", asMETHODPR(Polyhedron, Define, (const Frustum&), void), asCALL_THISCALL);
-    engine->RegisterObjectMethod("Polyhedron", "void Clip(const BoundingBox&in)", asMETHODPR(Polyhedron, Clip, (const BoundingBox&), void), asCALL_THISCALL);
-    engine->RegisterObjectMethod("Polyhedron", "void Clip(const Frustum&in)", asMETHODPR(Polyhedron, Clip, (const Frustum&), void), asCALL_THISCALL);
-    engine->RegisterObjectMethod("Polyhedron", "void Clear()", asMETHOD(Polyhedron, Clear), asCALL_THISCALL);
-    engine->RegisterObjectMethod("Polyhedron", "void Transform(const Matrix3&in)", asMETHODPR(Polyhedron, Transform, (const Matrix3&), void), asCALL_THISCALL);
-    engine->RegisterObjectMethod("Polyhedron", "void Transform(const Matrix3x4&in)", asMETHODPR(Polyhedron, Transform, (const Matrix3x4&), void), asCALL_THISCALL);
-    engine->RegisterObjectMethod("Polyhedron", "Polyhedron Transformed(const Matrix3&in) const", asMETHODPR(Polyhedron, Transformed, (const Matrix3&) const, Polyhedron), asCALL_THISCALL);
-    engine->RegisterObjectMethod("Polyhedron", "Polyhedron Transformed(const Matrix3x4&in) const", asMETHODPR(Polyhedron, Transformed, (const Matrix3x4&) const, Polyhedron), asCALL_THISCALL);
-    engine->RegisterObjectMethod("Polyhedron", "uint get_numFaces() const", asFUNCTION(PolyhedronGetNumFaces), asCALL_CDECL_OBJLAST);
-    engine->RegisterObjectMethod("Polyhedron", "Array<Vector3>@ get_face(uint) const", asFUNCTION(PolyhedronGetFace), asCALL_CDECL_OBJLAST);
-
-    engine->RegisterObjectBehaviour("Sphere", asBEHAVE_CONSTRUCT, "void f()", asFUNCTION(ConstructSphere), asCALL_CDECL_OBJLAST);
-    engine->RegisterObjectBehaviour("Sphere", asBEHAVE_CONSTRUCT, "void f(const Sphere&in)", asFUNCTION(ConstructSphereCopy), asCALL_CDECL_OBJLAST);
-    engine->RegisterObjectBehaviour("Sphere", asBEHAVE_CONSTRUCT, "void f(const Vector3&in, float)", asFUNCTION(ConstructSphereInit), asCALL_CDECL_OBJLAST);
-    engine->RegisterObjectBehaviour("Sphere", asBEHAVE_CONSTRUCT, "void f(const BoundingBox&in)", asFUNCTION(ConstructSphereBoundingBox), asCALL_CDECL_OBJLAST);
-    engine->RegisterObjectBehaviour("Sphere", asBEHAVE_CONSTRUCT, "void f(const Frustum&in)", asFUNCTION(ConstructSphereFrustum), asCALL_CDECL_OBJLAST);
-    engine->RegisterObjectBehaviour("Sphere", asBEHAVE_CONSTRUCT, "void f(const Polyhedron&in)", asFUNCTION(ConstructSpherePolyhedron), asCALL_CDECL_OBJLAST);
-    engine->RegisterObjectMethod("Sphere", "Sphere& opAssign(const Sphere&in)", asMETHODPR(Sphere, operator =, (const Sphere&), Sphere&), asCALL_THISCALL);
-    engine->RegisterObjectMethod("Sphere", "bool &opEquals(const Sphere&in) const", asMETHOD(Sphere, operator ==), asCALL_THISCALL);
-    engine->RegisterObjectMethod("Sphere", "void Define(const Vector3&in, float)", asMETHODPR(Sphere, Define, (const Vector3&, float), void), asCALL_THISCALL);
-    engine->RegisterObjectMethod("Sphere", "void Define(const BoundingBox&in)", asMETHODPR(Sphere, Define, (const BoundingBox&), void), asCALL_THISCALL);
-    engine->RegisterObjectMethod("Sphere", "void Define(const Frustum&in)", asMETHODPR(Sphere, Define, (const Frustum&), void), asCALL_THISCALL);
-    engine->RegisterObjectMethod("Sphere", "void Define(const Polyhedron&in)", asMETHODPR(Sphere, Define, (const Polyhedron&), void), asCALL_THISCALL);
-    engine->RegisterObjectMethod("Sphere", "void Define(const Sphere&in)", asMETHODPR(Sphere, Define, (const Sphere&), void), asCALL_THISCALL);
-    engine->RegisterObjectMethod("Sphere", "void Merge(const Vector3&in)", asMETHODPR(Sphere, Merge, (const Vector3&), void), asCALL_THISCALL);
-    engine->RegisterObjectMethod("Sphere", "void Merge(const BoundingBox&in)", asMETHODPR(Sphere, Merge, (const BoundingBox&), void), asCALL_THISCALL);
-    engine->RegisterObjectMethod("Sphere", "void Merge(const Frustum&in)", asMETHODPR(Sphere, Merge, (const Frustum&), void), asCALL_THISCALL);
-    engine->RegisterObjectMethod("Sphere", "void Merge(const Sphere&in)", asMETHODPR(Sphere, Merge, (const Sphere&), void), asCALL_THISCALL);
-    engine->RegisterObjectMethod("Sphere", "void Clear()", asMETHOD(Sphere, Clear), asCALL_THISCALL);
-    engine->RegisterObjectMethod("Sphere", "bool Defined() const", asMETHOD(Sphere, Defined), asCALL_THISCALL);
-    engine->RegisterObjectMethod("Sphere", "Intersection IsInside(const Vector3&in) const", asMETHODPR(Sphere, IsInside, (const Vector3&) const, Intersection), asCALL_THISCALL);
-    engine->RegisterObjectMethod("Sphere", "Intersection IsInside(const Sphere&in) const", asMETHODPR(Sphere, IsInside, (const Sphere&) const, Intersection), asCALL_THISCALL);
-    engine->RegisterObjectMethod("Sphere", "Intersection IsInsideFast(const Sphere&in) const", asMETHODPR(Sphere, IsInsideFast, (const Sphere&) const, Intersection), asCALL_THISCALL);
-    engine->RegisterObjectMethod("Sphere", "Intersection IsInside(const BoundingBox&in) const", asMETHODPR(Sphere, IsInside, (const BoundingBox&) const, Intersection), asCALL_THISCALL);
-    engine->RegisterObjectMethod("Sphere", "Intersection IsInsideFast(const BoundingBox&in) const", asMETHODPR(Sphere, IsInsideFast, (const BoundingBox&) const, Intersection), asCALL_THISCALL);
-    engine->RegisterObjectMethod("Sphere", "float Distance(const Vector3&in) const", asMETHOD(Sphere, Distance), asCALL_THISCALL);
-    engine->RegisterObjectProperty("Sphere", "Vector3 center", offsetof(Sphere, center_));
-    engine->RegisterObjectProperty("Sphere", "float radius", offsetof(Sphere, radius_));
-}
-
-static void ConstructColor(Color* ptr)
-{
-    new(ptr) Color();
-}
-
-static void ConstructColorCopy(const Color& color, Color* ptr)
-{
-    new(ptr) Color(color);
-}
-
-static void ConstructColorRGBA(float r, float g, float b, float a, Color* ptr)
-{
-    new(ptr) Color(r, g, b, a);
-}
-
-static void ConstructColorRGB(float r, float g, float b, Color* ptr)
-{
-    new(ptr) Color(r, g, b);
-}
-
-static void ConstructColorArrayInit(CScriptArray* data, Color* ptr)
-{
-    new(ptr) Color((static_cast<float*>(data->At(0))));
-}
-
-static CScriptArray* ColorData(Color* ptr)
-{
-    return BufferToArray<float>(ptr->Data(), 4, "float[]");
-}
-
-static float ColorHue(Color* ptr)
-{
-    return ptr->Hue();
-}
-
-static float ColorSaturationHSL(Color* ptr)
-{
-    return ptr->SaturationHSL();
-}
-
-static float ColorSaturationHSV(Color* ptr)
-{
-    return ptr->SaturationHSV();
-}
-
-static void RegisterColor(asIScriptEngine* engine)
-{
-    engine->RegisterObjectType("Color", sizeof(Color), asOBJ_VALUE | asOBJ_POD | asOBJ_APP_CLASS_CAK);
-    engine->RegisterObjectBehaviour("Color", asBEHAVE_CONSTRUCT, "void f()", asFUNCTION(ConstructColor), asCALL_CDECL_OBJLAST);
-    engine->RegisterObjectBehaviour("Color", asBEHAVE_CONSTRUCT, "void f(const Color&in)", asFUNCTION(ConstructColorCopy), asCALL_CDECL_OBJLAST);
-    engine->RegisterObjectBehaviour("Color", asBEHAVE_CONSTRUCT, "void f(float, float, float, float)", asFUNCTION(ConstructColorRGBA), asCALL_CDECL_OBJLAST);
-    engine->RegisterObjectBehaviour("Color", asBEHAVE_CONSTRUCT, "void f(float, float, float)", asFUNCTION(ConstructColorRGB), asCALL_CDECL_OBJLAST);
-    engine->RegisterObjectBehaviour("Color", asBEHAVE_CONSTRUCT, "void f(float[]&)", asFUNCTION(ConstructColorArrayInit), asCALL_CDECL_OBJLAST);
-    engine->RegisterObjectMethod("Color", "Color& opAssign(const Color&in)", asMETHOD(Color, operator =), asCALL_THISCALL);
-    engine->RegisterObjectMethod("Color", "Color& opAddAssign(const Color&in)", asMETHOD(Color, operator +=), asCALL_THISCALL);
-    engine->RegisterObjectMethod("Color", "bool opEquals(const Color&in) const", asMETHOD(Color, operator ==), asCALL_THISCALL);
-    engine->RegisterObjectMethod("Color", "Color opMul(float) const", asMETHOD(Color, operator *), asCALL_THISCALL);
-    engine->RegisterObjectMethod("Color", "Color opAdd(const Color&in) const", asMETHOD(Color, operator +), asCALL_THISCALL);
-    engine->RegisterObjectMethod("Color", "float[]& get_data() const", asFUNCTION(ColorData), asCALL_CDECL_OBJLAST);
-    engine->RegisterObjectMethod("Color", "uint ToUInt() const", asMETHOD(Color, ToUInt), asCALL_THISCALL);
-    engine->RegisterObjectMethod("Color", "Vector3 ToHSL() const", asMETHOD(Color, ToHSL), asCALL_THISCALL);
-    engine->RegisterObjectMethod("Color", "Vector3 ToHSV() const", asMETHOD(Color, ToHSV), asCALL_THISCALL);
-    engine->RegisterObjectMethod("Color", "void FromHSL(float, float, float, float)", asMETHOD(Color, FromHSL), asCALL_THISCALL);
-    engine->RegisterObjectMethod("Color", "void FromHSV(float, float, float, float)", asMETHOD(Color, FromHSV), asCALL_THISCALL);
-    engine->RegisterObjectMethod("Color", "Vector3 get_rgb() const", asMETHOD(Color, ToVector3), asCALL_THISCALL);
-    engine->RegisterObjectMethod("Color", "Vector4 get_rgba() const", asMETHOD(Color, ToVector4), asCALL_THISCALL);
-    engine->RegisterObjectMethod("Color", "float SumRGB() const", asMETHOD(Color, SumRGB), asCALL_THISCALL);
-    engine->RegisterObjectMethod("Color", "float Average() const", asMETHOD(Color, Average), asCALL_THISCALL);
-    engine->RegisterObjectMethod("Color", "float Luma() const", asMETHOD(Color, Luma), asCALL_THISCALL);
-    engine->RegisterObjectMethod("Color", "float Chroma() const", asMETHOD(Color, Chroma), asCALL_THISCALL);
-    engine->RegisterObjectMethod("Color", "float Hue() const", asFUNCTION(ColorHue), asCALL_CDECL_OBJLAST);
-    engine->RegisterObjectMethod("Color", "float SaturationHSL() const", asFUNCTION(ColorSaturationHSL), asCALL_CDECL_OBJLAST);
-    engine->RegisterObjectMethod("Color", "float SaturationHSV() const", asFUNCTION(ColorSaturationHSV), asCALL_CDECL_OBJLAST);
-    engine->RegisterObjectMethod("Color", "float Value(void) const", asMETHOD(Color, Value), asCALL_THISCALL);
-    engine->RegisterObjectMethod("Color", "float Lightness() const", asMETHOD(Color, Lightness), asCALL_THISCALL);
-    engine->RegisterObjectMethod("Color", "float MaxRGB() const", asMETHOD(Color, MaxRGB), asCALL_THISCALL);
-    engine->RegisterObjectMethod("Color", "float MinRGB() const", asMETHOD(Color, MinRGB), asCALL_THISCALL);
-    engine->RegisterObjectMethod("Color", "float Range() const", asMETHOD(Color, Range), asCALL_THISCALL);
-    engine->RegisterObjectMethod("Color", "void Clip(bool)", asMETHOD(Color, Clip), asCALL_THISCALL);
-    engine->RegisterObjectMethod("Color", "void Invert(bool)", asMETHOD(Color, Invert), asCALL_THISCALL);
-    engine->RegisterObjectMethod("Color", "Color Lerp(const Color&in, float) const", asMETHOD(Color, Lerp), asCALL_THISCALL);
-    engine->RegisterObjectMethod("Color", "Color Abs() const", asMETHOD(Color, Abs), asCALL_THISCALL);
-    engine->RegisterObjectMethod("Color", "bool Equals() const", asMETHOD(Color, Equals), asCALL_THISCALL);
-    engine->RegisterObjectMethod("Color", "String ToString() const", asMETHOD(Color, ToString), asCALL_THISCALL);
-
-    engine->RegisterObjectProperty("Color", "float r", offsetof(Color, r_));
-    engine->RegisterObjectProperty("Color", "float g", offsetof(Color, g_));
-    engine->RegisterObjectProperty("Color", "float b", offsetof(Color, b_));
-    engine->RegisterObjectProperty("Color", "float a", offsetof(Color, a_));
-
-    engine->RegisterGlobalProperty("const Color WHITE", (void*)&Color::WHITE);
-    engine->RegisterGlobalProperty("const Color GRAY", (void*)&Color::GRAY);
-    engine->RegisterGlobalProperty("const Color BLACK", (void*)&Color::BLACK);
-    engine->RegisterGlobalProperty("const Color RED", (void*)&Color::RED);
-    engine->RegisterGlobalProperty("const Color GREEN", (void*)&Color::GREEN);
-    engine->RegisterGlobalProperty("const Color BLUE", (void*)&Color::BLUE);
-    engine->RegisterGlobalProperty("const Color CYAN", (void*)&Color::CYAN);
-    engine->RegisterGlobalProperty("const Color MAGENTA", (void*)&Color::MAGENTA);
-    engine->RegisterGlobalProperty("const Color YELLOW", (void*)&Color::YELLOW);
-    engine->RegisterGlobalProperty("const Color TRANSPARENT", (void*)&Color::TRANSPARENT);
-}
-
-void RegisterMathAPI(asIScriptEngine* engine)
-{
-    RegisterMathFunctions(engine);
-    RegisterIntVector2(engine);
-    RegisterIntRect(engine);
-    RegisterVector2(engine);
-    RegisterVector3(engine);
-    RegisterVector4(engine);
-<<<<<<< HEAD
-=======
-    RegisterQuaternion(engine);
-    RegisterMatrix2(engine);
->>>>>>> 7446b5df
-    RegisterMatrix3(engine);
-    RegisterQuaternion(engine);
-    RegisterMatrix4(engine);
-    RegisterMatrix3x4(engine);
-    RegisterRect(engine);
-    RegisterVolumes(engine);
-    RegisterPlane(engine);
-    RegisterRay(engine);
-    RegisterColor(engine);
-}
-
-}
+//
+// Copyright (c) 2008-2016 the Urho3D project.
+//
+// Permission is hereby granted, free of charge, to any person obtaining a copy
+// of this software and associated documentation files (the "Software"), to deal
+// in the Software without restriction, including without limitation the rights
+// to use, copy, modify, merge, publish, distribute, sublicense, and/or sell
+// copies of the Software, and to permit persons to whom the Software is
+// furnished to do so, subject to the following conditions:
+//
+// The above copyright notice and this permission notice shall be included in
+// all copies or substantial portions of the Software.
+//
+// THE SOFTWARE IS PROVIDED "AS IS", WITHOUT WARRANTY OF ANY KIND, EXPRESS OR
+// IMPLIED, INCLUDING BUT NOT LIMITED TO THE WARRANTIES OF MERCHANTABILITY,
+// FITNESS FOR A PARTICULAR PURPOSE AND NONINFRINGEMENT. IN NO EVENT SHALL THE
+// AUTHORS OR COPYRIGHT HOLDERS BE LIABLE FOR ANY CLAIM, DAMAGES OR OTHER
+// LIABILITY, WHETHER IN AN ACTION OF CONTRACT, TORT OR OTHERWISE, ARISING FROM,
+// OUT OF OR IN CONNECTION WITH THE SOFTWARE OR THE USE OR OTHER DEALINGS IN
+// THE SOFTWARE.
+//
+
+#include "../Precompiled.h"
+
+#include "../AngelScript/APITemplates.h"
+#include "../Math/Frustum.h"
+#include "../Math/Polyhedron.h"
+#include "../Math/Ray.h"
+#include "../Math/Matrix2.h"
+
+namespace Urho3D
+{
+
+static void RegisterMathFunctions(asIScriptEngine* engine)
+{
+    engine->RegisterEnum("Intersection");
+    engine->RegisterEnumValue("Intersection", "OUTSIDE", OUTSIDE);
+    engine->RegisterEnumValue("Intersection", "INTERSECTS", INTERSECTS);
+    engine->RegisterEnumValue("Intersection", "INSIDE", INSIDE);
+
+    engine->RegisterGlobalProperty("const float M_INFINITY", (void*)&M_INFINITY);
+    engine->RegisterGlobalProperty("const float M_EPSILON", (void*)&M_EPSILON);
+    engine->RegisterGlobalProperty("const float M_LARGE_EPSILON", (void*)&M_LARGE_EPSILON);
+    engine->RegisterGlobalProperty("const float M_LARGE_VALUE", (void*)&M_LARGE_VALUE);
+    engine->RegisterGlobalProperty("const float M_DEGTORAD", (void*)&M_DEGTORAD);
+    engine->RegisterGlobalProperty("const float M_DEGTORAD_2", (void*)&M_DEGTORAD_2);
+    engine->RegisterGlobalProperty("const float M_RADTODEG", (void*)&M_RADTODEG);
+    engine->RegisterGlobalProperty("const float M_PI", (void*)&M_PI);
+    engine->RegisterGlobalProperty("const float M_HALF_PI", (void*)&M_HALF_PI);
+    engine->RegisterGlobalProperty("const int M_MIN_INT", (void*)&M_MIN_INT);
+    engine->RegisterGlobalProperty("const int M_MAX_INT", (void*)&M_MAX_INT);
+    engine->RegisterGlobalProperty("const uint M_MIN_UNSIGNED", (void*)&M_MIN_UNSIGNED);
+    engine->RegisterGlobalProperty("const uint M_MAX_UNSIGNED", (void*)&M_MAX_UNSIGNED);
+
+    engine->RegisterGlobalFunction("bool Equals(float, float)", asFUNCTION(Equals), asCALL_CDECL);
+    engine->RegisterGlobalFunction("bool IsNaN(float)", asFUNCTION(IsNaN), asCALL_CDECL);
+    engine->RegisterGlobalFunction("float Sin(float)", asFUNCTION(Sin), asCALL_CDECL);
+    engine->RegisterGlobalFunction("float Cos(float)", asFUNCTION(Cos), asCALL_CDECL);
+    engine->RegisterGlobalFunction("float Tan(float)", asFUNCTION(Tan), asCALL_CDECL);
+    engine->RegisterGlobalFunction("float Asin(float)", asFUNCTION(Asin), asCALL_CDECL);
+    engine->RegisterGlobalFunction("float Acos(float)", asFUNCTION(Acos), asCALL_CDECL);
+    engine->RegisterGlobalFunction("float Atan(float)", asFUNCTION(Atan), asCALL_CDECL);
+    engine->RegisterGlobalFunction("float Atan2(float, float)", asFUNCTION(Atan2), asCALL_CDECL);
+    engine->RegisterGlobalFunction("float Abs(float)", asFUNCTIONPR(Abs, (float), float), asCALL_CDECL);
+    engine->RegisterGlobalFunction("float Sign(float)", asFUNCTION(Sign), asCALL_CDECL);
+    engine->RegisterGlobalFunction("float Sqrt(float)", asFUNCTION(sqrtf), asCALL_CDECL);
+    engine->RegisterGlobalFunction("float Pow(float, float)", asFUNCTION(powf), asCALL_CDECL);
+    engine->RegisterGlobalFunction("float Min(float, float)", asFUNCTIONPR(Min, (float, float), float), asCALL_CDECL);
+    engine->RegisterGlobalFunction("int Min(int, int)", asFUNCTIONPR(Min, (int, int), int), asCALL_CDECL);
+    engine->RegisterGlobalFunction("float Max(float, float)", asFUNCTIONPR(Max, (float, float), float), asCALL_CDECL);
+    engine->RegisterGlobalFunction("int Max(int, int)", asFUNCTIONPR(Max, (int, int), int), asCALL_CDECL);
+    engine->RegisterGlobalFunction("float Clamp(float, float, float)", asFUNCTIONPR(Clamp, (float, float, float), float), asCALL_CDECL);
+    engine->RegisterGlobalFunction("float SmoothStep(float, float, float)", asFUNCTION(SmoothStep), asCALL_CDECL);
+    engine->RegisterGlobalFunction("int Clamp(int, int, int)", asFUNCTIONPR(Clamp, (int, int, int), int), asCALL_CDECL);
+    engine->RegisterGlobalFunction("float Lerp(float, float, float)", asFUNCTIONPR(Lerp, (float, float, float), float), asCALL_CDECL);
+    engine->RegisterGlobalFunction("float Mod(float, float)", asFUNCTION(fmodf), asCALL_CDECL);
+    engine->RegisterGlobalFunction("float Floor(float)", asFUNCTION(floorf), asCALL_CDECL);
+    engine->RegisterGlobalFunction("float Ceil(float)", asFUNCTION(ceilf), asCALL_CDECL);
+    engine->RegisterGlobalFunction("bool IsPowerOfTwo(uint)", asFUNCTION(IsPowerOfTwo), asCALL_CDECL);
+    engine->RegisterGlobalFunction("uint NextPowerOfTwo(uint)", asFUNCTION(NextPowerOfTwo), asCALL_CDECL);
+    engine->RegisterGlobalFunction("uint CountSetBits(uint)", asFUNCTION(CountSetBits), asCALL_CDECL);
+    engine->RegisterGlobalFunction("uint SDBMHash(uint, uint8)", asFUNCTION(SDBMHash), asCALL_CDECL);
+    engine->RegisterGlobalFunction("float Random()", asFUNCTIONPR(Random, (), float), asCALL_CDECL);
+    engine->RegisterGlobalFunction("float Random(float)", asFUNCTIONPR(Random, (float), float), asCALL_CDECL);
+    engine->RegisterGlobalFunction("float Random(float, float)", asFUNCTIONPR(Random, (float, float), float), asCALL_CDECL);
+    engine->RegisterGlobalFunction("int RandomInt()", asFUNCTION(Rand), asCALL_CDECL);
+    engine->RegisterGlobalFunction("int RandomInt(int)", asFUNCTIONPR(Random, (int), int), asCALL_CDECL);
+    engine->RegisterGlobalFunction("int RandomInt(int, int)", asFUNCTIONPR(Random, (int, int), int), asCALL_CDECL);
+    engine->RegisterGlobalFunction("float RandomNormal(float, float)", asFUNCTIONPR(RandomNormal, (float, float), float), asCALL_CDECL);
+    engine->RegisterGlobalFunction("void SetRandomSeed(uint)", asFUNCTION(SetRandomSeed), asCALL_CDECL);
+    engine->RegisterGlobalFunction("uint GetRandomSeed()", asFUNCTION(GetRandomSeed), asCALL_CDECL);
+}
+
+static void ConstructIntRect(IntRect* ptr)
+{
+    new(ptr) IntRect();
+}
+
+static void ConstructIntRectCopy(const IntRect& rect, IntRect* ptr)
+{
+    new(ptr) IntRect(rect);
+}
+
+static void ConstructIntRectInit(int left, int top, int right, int bottom, IntRect* ptr)
+{
+    new(ptr) IntRect(left, top, right, bottom);
+}
+
+static void ConstructIntRectArrayInit(CScriptArray* data, IntRect* ptr)
+{
+    new(ptr) IntRect((static_cast<int*>(data->At(0))));
+}
+
+static CScriptArray* IntRectData(IntRect* ptr)
+{
+    return BufferToArray<int>(ptr->Data(), 4, "int[]");
+}
+
+static void RegisterIntRect(asIScriptEngine* engine)
+{
+    engine->RegisterObjectType("IntRect", sizeof(IntRect), asOBJ_VALUE | asOBJ_POD | asOBJ_APP_CLASS_CAK);
+    engine->RegisterObjectBehaviour("IntRect", asBEHAVE_CONSTRUCT, "void f()", asFUNCTION(ConstructIntRect), asCALL_CDECL_OBJLAST);
+    engine->RegisterObjectBehaviour("IntRect", asBEHAVE_CONSTRUCT, "void f(const IntRect&in)", asFUNCTION(ConstructIntRectCopy), asCALL_CDECL_OBJLAST);
+    engine->RegisterObjectBehaviour("IntRect", asBEHAVE_CONSTRUCT, "void f(int, int, int, int)", asFUNCTION(ConstructIntRectInit), asCALL_CDECL_OBJLAST);
+    engine->RegisterObjectBehaviour("IntRect", asBEHAVE_CONSTRUCT, "void f(int[]&)", asFUNCTION(ConstructIntRectArrayInit), asCALL_CDECL_OBJLAST);
+    engine->RegisterObjectMethod("IntRect", "Intersection IsInside(const IntVector2&in) const", asMETHOD(IntRect, IsInside), asCALL_THISCALL);
+    engine->RegisterObjectMethod("IntRect", "int[]& get_data() const", asFUNCTION(IntRectData), asCALL_CDECL_OBJLAST);
+    engine->RegisterObjectMethod("IntRect", "IntRect& opAssign(const IntRect&in)", asMETHODPR(IntRect, operator =, (const IntRect&), IntRect&), asCALL_THISCALL);
+    engine->RegisterObjectMethod("IntRect", "bool opEquals(const IntRect&in) const", asMETHOD(IntRect, operator ==), asCALL_THISCALL);
+    engine->RegisterObjectMethod("IntRect", "IntVector2 get_size() const", asMETHOD(IntRect, Size), asCALL_THISCALL);
+    engine->RegisterObjectMethod("IntRect", "int get_width() const", asMETHOD(IntRect, Width), asCALL_THISCALL);
+    engine->RegisterObjectMethod("IntRect", "int get_height() const", asMETHOD(IntRect, Height), asCALL_THISCALL);
+    engine->RegisterObjectProperty("IntRect", "int left", offsetof(IntRect, left_));
+    engine->RegisterObjectProperty("IntRect", "int top", offsetof(IntRect, top_));
+    engine->RegisterObjectProperty("IntRect", "int right", offsetof(IntRect, right_));
+    engine->RegisterObjectProperty("IntRect", "int bottom", offsetof(IntRect, bottom_));
+}
+
+static void ConstructIntVector2(IntVector2* ptr)
+{
+    new(ptr) IntVector2();
+}
+
+static void ConstructIntVector2Copy(const IntVector2& vector, IntVector2* ptr)
+{
+    new(ptr) IntVector2(vector);
+}
+
+static void ConstructIntVector2Init(int x, int y, IntVector2* ptr)
+{
+    new(ptr) IntVector2(x, y);
+}
+
+static void ConstructIntVector2ArrayInit(CScriptArray* data, IntVector2* ptr)
+{
+    new(ptr) IntVector2((static_cast<int*>(data->At(0))));
+}
+
+static CScriptArray* IntVector2Data(IntVector2* ptr)
+{
+    return BufferToArray<int>(ptr->Data(), 2, "int[]");
+}
+
+static void RegisterIntVector2(asIScriptEngine* engine)
+{
+    engine->RegisterObjectType("IntVector2", sizeof(IntVector2), asOBJ_VALUE | asOBJ_POD | asOBJ_APP_CLASS_CAK);
+    engine->RegisterObjectBehaviour("IntVector2", asBEHAVE_CONSTRUCT, "void f()", asFUNCTION(ConstructIntVector2), asCALL_CDECL_OBJLAST);
+    engine->RegisterObjectBehaviour("IntVector2", asBEHAVE_CONSTRUCT, "void f(const IntVector2&in)", asFUNCTION(ConstructIntVector2Copy), asCALL_CDECL_OBJLAST);
+    engine->RegisterObjectBehaviour("IntVector2", asBEHAVE_CONSTRUCT, "void f(int, int)", asFUNCTION(ConstructIntVector2Init), asCALL_CDECL_OBJLAST);
+    engine->RegisterObjectBehaviour("IntVector2", asBEHAVE_CONSTRUCT, "void f(int[]&)", asFUNCTION(ConstructIntVector2ArrayInit), asCALL_CDECL_OBJLAST);
+    engine->RegisterObjectMethod("IntVector2", "int[]& get_data() const", asFUNCTION(IntVector2Data), asCALL_CDECL_OBJLAST);
+    engine->RegisterObjectMethod("IntVector2", "IntVector2& opAssign(const IntVector2&in)", asMETHOD(IntVector2, operator =), asCALL_THISCALL);
+    engine->RegisterObjectMethod("IntVector2", "IntVector2& opAddAssign(const IntVector2&in)", asMETHOD(IntVector2, operator +=), asCALL_THISCALL);
+    engine->RegisterObjectMethod("IntVector2", "IntVector2& opSubAssign(const IntVector2&in)", asMETHOD(IntVector2, operator -=), asCALL_THISCALL);
+    engine->RegisterObjectMethod("IntVector2", "IntVector2& opMulAssign(int)", asMETHODPR(IntVector2, operator *=, (int), IntVector2&), asCALL_THISCALL);
+    engine->RegisterObjectMethod("IntVector2", "IntVector2& opDivAssign(int)", asMETHODPR(IntVector2, operator /=, (int), IntVector2&), asCALL_THISCALL);
+    engine->RegisterObjectMethod("IntVector2", "bool opEquals(const IntVector2&in) const", asMETHOD(IntVector2, operator ==), asCALL_THISCALL);
+    engine->RegisterObjectMethod("IntVector2", "IntVector2 opNeg() const", asMETHODPR(IntVector2, operator -, () const, IntVector2), asCALL_THISCALL);
+    engine->RegisterObjectMethod("IntVector2", "IntVector2 opAdd(const IntVector2&in) const", asMETHOD(IntVector2, operator +), asCALL_THISCALL);
+    engine->RegisterObjectMethod("IntVector2", "IntVector2 opSub(const IntVector2&in) const", asMETHODPR(IntVector2, operator -, (const IntVector2&) const, IntVector2), asCALL_THISCALL);
+    engine->RegisterObjectMethod("IntVector2", "IntVector2 opMul(int) const", asMETHODPR(IntVector2, operator *, (int) const, IntVector2), asCALL_THISCALL);
+    engine->RegisterObjectMethod("IntVector2", "IntVector2 opDiv(int) const", asMETHODPR(IntVector2, operator /, (int) const, IntVector2), asCALL_THISCALL);
+    engine->RegisterObjectMethod("IntVector2", "String ToString() const", asMETHOD(IntVector2, ToString), asCALL_THISCALL);
+    engine->RegisterObjectProperty("IntVector2", "int x", offsetof(IntVector2, x_));
+    engine->RegisterObjectProperty("IntVector2", "int y", offsetof(IntVector2, y_));
+}
+
+static void ConstructVector2(Vector2* ptr)
+{
+    new(ptr) Vector2();
+}
+
+static void ConstructVector2Copy(const Vector2& vector, Vector2* ptr)
+{
+    new(ptr) Vector2(vector);
+}
+
+static void ConstructVector2Init(float x, float y, Vector2* ptr)
+{
+    new(ptr) Vector2(x, y);
+}
+
+static void ConstructVector2ArrayInit(CScriptArray* data, Vector2* ptr)
+{
+    new(ptr) Vector2((static_cast<float*>(data->At(0))));
+}
+
+static CScriptArray* Vector2Data(Vector2* ptr)
+{
+    return BufferToArray<float>(ptr->Data(), 2, "float[]");
+}
+
+static void RegisterVector2(asIScriptEngine* engine)
+{
+    engine->RegisterObjectType("Vector2", sizeof(Vector2), asOBJ_VALUE | asOBJ_POD | asOBJ_APP_CLASS_CAK);
+    engine->RegisterObjectBehaviour("Vector2", asBEHAVE_CONSTRUCT, "void f()", asFUNCTION(ConstructVector2), asCALL_CDECL_OBJLAST);
+    engine->RegisterObjectBehaviour("Vector2", asBEHAVE_CONSTRUCT, "void f(const Vector2&in)", asFUNCTION(ConstructVector2Copy), asCALL_CDECL_OBJLAST);
+    engine->RegisterObjectBehaviour("Vector2", asBEHAVE_CONSTRUCT, "void f(float, float)", asFUNCTION(ConstructVector2Init), asCALL_CDECL_OBJLAST);
+    engine->RegisterObjectBehaviour("Vector2", asBEHAVE_CONSTRUCT, "void f(float[]&)", asFUNCTION(ConstructVector2ArrayInit), asCALL_CDECL_OBJLAST);
+    engine->RegisterObjectMethod("Vector2", "float[]& get_data() const", asFUNCTION(Vector2Data), asCALL_CDECL_OBJLAST);
+    engine->RegisterObjectMethod("Vector2", "Vector2& opAssign(const Vector2&in)", asMETHOD(Vector2, operator =), asCALL_THISCALL);
+    engine->RegisterObjectMethod("Vector2", "Vector2& opAddAssign(const Vector2&in)", asMETHOD(Vector2, operator +=), asCALL_THISCALL);
+    engine->RegisterObjectMethod("Vector2", "Vector2& opSubAssign(const Vector2&in)", asMETHOD(Vector2, operator -=), asCALL_THISCALL);
+    engine->RegisterObjectMethod("Vector2", "Vector2& opMulAssign(const Vector2&in)", asMETHODPR(Vector2, operator *=, (const Vector2&), Vector2&), asCALL_THISCALL);
+    engine->RegisterObjectMethod("Vector2", "Vector2& opMulAssign(float)", asMETHODPR(Vector2, operator *=, (float), Vector2&), asCALL_THISCALL);
+    engine->RegisterObjectMethod("Vector2", "Vector2& opDivAssign(const Vector2&in)", asMETHODPR(Vector2, operator /=, (const Vector2&), Vector2&), asCALL_THISCALL);
+    engine->RegisterObjectMethod("Vector2", "Vector2& opDivAssign(float)", asMETHODPR(Vector2, operator /=, (float), Vector2&), asCALL_THISCALL);
+    engine->RegisterObjectMethod("Vector2", "bool opEquals(const Vector2&in) const", asMETHOD(Vector2, operator ==), asCALL_THISCALL);
+    engine->RegisterObjectMethod("Vector2", "Vector2 opNeg() const", asMETHODPR(Vector2, operator -, () const, Vector2), asCALL_THISCALL);
+    engine->RegisterObjectMethod("Vector2", "Vector2 opAdd(const Vector2&in) const", asMETHOD(Vector2, operator +), asCALL_THISCALL);
+    engine->RegisterObjectMethod("Vector2", "Vector2 opSub(const Vector2&in) const", asMETHODPR(Vector2, operator -, (const Vector2&) const, Vector2), asCALL_THISCALL);
+    engine->RegisterObjectMethod("Vector2", "Vector2 opMul(const Vector2&in) const", asMETHODPR(Vector2, operator *, (const Vector2&) const, Vector2), asCALL_THISCALL);
+    engine->RegisterObjectMethod("Vector2", "Vector2 opMul(float) const", asMETHODPR(Vector2, operator *, (float) const, Vector2), asCALL_THISCALL);
+    engine->RegisterObjectMethod("Vector2", "Vector2 opDiv(const Vector2&in) const", asMETHODPR(Vector2, operator /, (const Vector2&) const, Vector2), asCALL_THISCALL);
+    engine->RegisterObjectMethod("Vector2", "Vector2 opDiv(float) const", asMETHODPR(Vector2, operator /, (float) const, Vector2), asCALL_THISCALL);
+    engine->RegisterObjectMethod("Vector2", "void Normalize()", asMETHOD(Vector2, Normalize), asCALL_THISCALL);
+    engine->RegisterObjectMethod("Vector2", "float DotProduct(const Vector2&in) const", asMETHOD(Vector2, DotProduct), asCALL_THISCALL);
+    engine->RegisterObjectMethod("Vector2", "float AbsDotProduct(const Vector2&in) const", asMETHOD(Vector2, AbsDotProduct), asCALL_THISCALL);
+    engine->RegisterObjectMethod("Vector2", "float Angle(const Vector2&in) const", asMETHOD(Vector2, Angle), asCALL_THISCALL);
+    engine->RegisterObjectMethod("Vector2", "Vector2 Abs() const", asMETHOD(Vector2, Abs), asCALL_THISCALL);
+    engine->RegisterObjectMethod("Vector2", "Vector2 Lerp(const Vector2&in, float) const", asMETHOD(Vector2, Lerp), asCALL_THISCALL);
+    engine->RegisterObjectMethod("Vector2", "bool Equals(const Vector2&in) const", asMETHOD(Vector2, Equals), asCALL_THISCALL);
+    engine->RegisterObjectMethod("Vector2", "bool IsNaN() const", asMETHOD(Vector2, IsNaN), asCALL_THISCALL);
+    engine->RegisterObjectMethod("Vector2", "Vector2 Normalized() const", asMETHOD(Vector2, Normalized), asCALL_THISCALL);
+    engine->RegisterObjectMethod("Vector2", "String ToString() const", asMETHOD(Vector2, ToString), asCALL_THISCALL);
+    engine->RegisterObjectMethod("Vector2", "float get_length() const", asMETHOD(Vector2, Length), asCALL_THISCALL);
+    engine->RegisterObjectMethod("Vector2", "float get_lengthSquared() const", asMETHOD(Vector2, LengthSquared), asCALL_THISCALL);
+    engine->RegisterObjectProperty("Vector2", "float x", offsetof(Vector2, x_));
+    engine->RegisterObjectProperty("Vector2", "float y", offsetof(Vector2, y_));
+}
+
+static void ConstructVector3(Vector3* ptr)
+{
+    new(ptr) Vector3();
+}
+
+static void ConstructVector3Copy(const Vector3& vector, Vector3* ptr)
+{
+    new(ptr) Vector3(vector);
+}
+
+static void ConstructVector3Vector2Z(const Vector2& vector, float z, Vector3* ptr)
+{
+    new(ptr) Vector3(vector, z);
+}
+
+static void ConstructVector3Vector2(const Vector2& vector, Vector3* ptr)
+{
+    new(ptr) Vector3(vector);
+}
+
+static void ConstructVector3XYZ(float x, float y, float z, Vector3* ptr)
+{
+    new(ptr) Vector3(x, y, z);
+}
+
+static void ConstructVector3XY(float x, float y, Vector3* ptr)
+{
+    new(ptr) Vector3(x, y);
+}
+
+static void ConstructVector3ArrayInit(CScriptArray* data, Vector3* ptr)
+{
+    new(ptr) Vector3((static_cast<float*>(data->At(0))));
+}
+
+static CScriptArray* Vector3Data(Vector3* ptr)
+{
+    return BufferToArray<float>(ptr->Data(), 3, "float[]");
+}
+
+static void RegisterVector3(asIScriptEngine* engine)
+{
+    engine->RegisterObjectType("Vector3", sizeof(Vector3), asOBJ_VALUE | asOBJ_POD | asOBJ_APP_CLASS_CAK);
+    engine->RegisterObjectBehaviour("Vector3", asBEHAVE_CONSTRUCT, "void f()", asFUNCTION(ConstructVector3), asCALL_CDECL_OBJLAST);
+    engine->RegisterObjectBehaviour("Vector3", asBEHAVE_CONSTRUCT, "void f(const Vector3&in)", asFUNCTION(ConstructVector3Copy), asCALL_CDECL_OBJLAST);
+    engine->RegisterObjectBehaviour("Vector3", asBEHAVE_CONSTRUCT, "void f(const Vector2&in, float)", asFUNCTION(ConstructVector3Vector2Z), asCALL_CDECL_OBJLAST);
+    engine->RegisterObjectBehaviour("Vector3", asBEHAVE_CONSTRUCT, "void f(const Vector2&in)", asFUNCTION(ConstructVector3Vector2), asCALL_CDECL_OBJLAST);
+    engine->RegisterObjectBehaviour("Vector3", asBEHAVE_CONSTRUCT, "void f(float, float, float)", asFUNCTION(ConstructVector3XYZ), asCALL_CDECL_OBJLAST);
+    engine->RegisterObjectBehaviour("Vector3", asBEHAVE_CONSTRUCT, "void f(float, float)", asFUNCTION(ConstructVector3XY), asCALL_CDECL_OBJLAST);
+    engine->RegisterObjectBehaviour("Vector3", asBEHAVE_CONSTRUCT, "void f(float[]&)", asFUNCTION(ConstructVector3ArrayInit), asCALL_CDECL_OBJLAST);
+    engine->RegisterObjectMethod("Vector3", "float[]& get_data() const", asFUNCTION(Vector3Data), asCALL_CDECL_OBJLAST);
+    engine->RegisterObjectMethod("Vector3", "Vector3& opAssign(const Vector3&in)", asMETHOD(Vector3, operator =), asCALL_THISCALL);
+    engine->RegisterObjectMethod("Vector3", "Vector3& opAddAssign(const Vector3&in)", asMETHOD(Vector3, operator +=), asCALL_THISCALL);
+    engine->RegisterObjectMethod("Vector3", "Vector3& opSubAssign(const Vector3&in)", asMETHOD(Vector3, operator -=), asCALL_THISCALL);
+    engine->RegisterObjectMethod("Vector3", "Vector3& opMulAssign(const Vector3&in)", asMETHODPR(Vector3, operator *=, (const Vector3&), Vector3&), asCALL_THISCALL);
+    engine->RegisterObjectMethod("Vector3", "Vector3& opMulAssign(float)", asMETHODPR(Vector3, operator *=, (float), Vector3&), asCALL_THISCALL);
+    engine->RegisterObjectMethod("Vector3", "Vector3& opDivAssign(const Vector3&in)", asMETHODPR(Vector3, operator /=, (const Vector3&), Vector3&), asCALL_THISCALL);
+    engine->RegisterObjectMethod("Vector3", "Vector3& opDivAssign(float)", asMETHODPR(Vector3, operator /=, (float), Vector3&), asCALL_THISCALL);
+    engine->RegisterObjectMethod("Vector3", "bool opEquals(const Vector3&in) const", asMETHOD(Vector3, operator ==), asCALL_THISCALL);
+    engine->RegisterObjectMethod("Vector3", "Vector3 opNeg() const", asMETHODPR(Vector3, operator -, () const, Vector3), asCALL_THISCALL);
+    engine->RegisterObjectMethod("Vector3", "Vector3 opAdd(const Vector3&in) const", asMETHOD(Vector3, operator +), asCALL_THISCALL);
+    engine->RegisterObjectMethod("Vector3", "Vector3 opSub(const Vector3&in) const", asMETHODPR(Vector3, operator -, (const Vector3&) const, Vector3), asCALL_THISCALL);
+    engine->RegisterObjectMethod("Vector3", "Vector3 opMul(const Vector3&in) const", asMETHODPR(Vector3, operator *, (const Vector3&) const, Vector3), asCALL_THISCALL);
+    engine->RegisterObjectMethod("Vector3", "Vector3 opMul(float) const", asMETHODPR(Vector3, operator *, (float) const, Vector3), asCALL_THISCALL);
+    engine->RegisterObjectMethod("Vector3", "Vector3 opDiv(const Vector3&in) const", asMETHODPR(Vector3, operator /, (const Vector3&) const, Vector3), asCALL_THISCALL);
+    engine->RegisterObjectMethod("Vector3", "Vector3 opDiv(float) const", asMETHODPR(Vector3, operator /, (float) const, Vector3), asCALL_THISCALL);
+    engine->RegisterObjectMethod("Vector3", "void Normalize()", asMETHOD(Vector3, Normalize), asCALL_THISCALL);
+    engine->RegisterObjectMethod("Vector3", "float DotProduct(const Vector3&in) const", asMETHOD(Vector3, DotProduct), asCALL_THISCALL);
+    engine->RegisterObjectMethod("Vector3", "float AbsDotProduct(const Vector3&in) const", asMETHOD(Vector3, AbsDotProduct), asCALL_THISCALL);
+    engine->RegisterObjectMethod("Vector3", "Vector3 CrossProduct(const Vector3&in) const", asMETHOD(Vector3, CrossProduct), asCALL_THISCALL);
+    engine->RegisterObjectMethod("Vector3", "Vector3 Abs() const", asMETHOD(Vector3, Abs), asCALL_THISCALL);
+    engine->RegisterObjectMethod("Vector3", "Vector3 Lerp(const Vector3&in, float) const", asMETHOD(Vector3, Lerp), asCALL_THISCALL);
+    engine->RegisterObjectMethod("Vector3", "bool Equals(const Vector3&in) const", asMETHOD(Vector3, Equals), asCALL_THISCALL);
+    engine->RegisterObjectMethod("Vector3", "bool IsNaN() const", asMETHOD(Vector3, IsNaN), asCALL_THISCALL);
+    engine->RegisterObjectMethod("Vector3", "float Angle(const Vector3&in) const", asMETHOD(Vector3, Angle), asCALL_THISCALL);
+    engine->RegisterObjectMethod("Vector3", "Vector3 Normalized() const", asMETHOD(Vector3, Normalized), asCALL_THISCALL);
+    engine->RegisterObjectMethod("Vector3", "String ToString() const", asMETHOD(Vector3, ToString), asCALL_THISCALL);
+    engine->RegisterObjectMethod("Vector3", "float get_length() const", asMETHOD(Vector3, Length), asCALL_THISCALL);
+    engine->RegisterObjectMethod("Vector3", "float get_lengthSquared() const", asMETHOD(Vector3, LengthSquared), asCALL_THISCALL);
+    engine->RegisterObjectProperty("Vector3", "float x", offsetof(Vector3, x_));
+    engine->RegisterObjectProperty("Vector3", "float y", offsetof(Vector3, y_));
+    engine->RegisterObjectProperty("Vector3", "float z", offsetof(Vector3, z_));
+}
+
+static void ConstructVector4(Vector4* ptr)
+{
+    new(ptr) Vector4();
+}
+
+static void ConstructVector4Copy(const Vector4& vector, Vector4* ptr)
+{
+    new(ptr) Vector4(vector);
+}
+
+static void ConstructVector4Init(float x, float y, float z, float w, Vector4* ptr)
+{
+    new(ptr) Vector4(x, y, z, w);
+}
+
+static void ConstructVector4InitVector3(const Vector3& vector, float w, Vector4* ptr)
+{
+    new(ptr) Vector4(vector, w);
+}
+
+static void ConstructVector4ArrayInit(CScriptArray* data, Vector4* ptr)
+{
+    new(ptr) Vector4((static_cast<float*>(data->At(0))));
+}
+
+static CScriptArray* Vector4Data(Vector4* ptr)
+{
+    return BufferToArray<float>(ptr->Data(), 4, "float[]");
+}
+
+static void RegisterVector4(asIScriptEngine* engine)
+{
+    engine->RegisterObjectType("Vector4", sizeof(Vector4), asOBJ_VALUE | asOBJ_POD | asOBJ_APP_CLASS_CAK);
+    engine->RegisterObjectBehaviour("Vector4", asBEHAVE_CONSTRUCT, "void f()", asFUNCTION(ConstructVector4), asCALL_CDECL_OBJLAST);
+    engine->RegisterObjectBehaviour("Vector4", asBEHAVE_CONSTRUCT, "void f(const Vector4&in)", asFUNCTION(ConstructVector4Copy), asCALL_CDECL_OBJLAST);
+    engine->RegisterObjectBehaviour("Vector4", asBEHAVE_CONSTRUCT, "void f(float, float, float, float)", asFUNCTION(ConstructVector4Init), asCALL_CDECL_OBJLAST);
+    engine->RegisterObjectBehaviour("Vector4", asBEHAVE_CONSTRUCT, "void f(const Vector3&in, float)", asFUNCTION(ConstructVector4InitVector3), asCALL_CDECL_OBJLAST);
+    engine->RegisterObjectBehaviour("Vector4", asBEHAVE_CONSTRUCT, "void f(float[]&)", asFUNCTION(ConstructVector4ArrayInit), asCALL_CDECL_OBJLAST);
+    engine->RegisterObjectMethod("Vector4", "float[]& get_data() const", asFUNCTION(Vector4Data), asCALL_CDECL_OBJLAST);
+    engine->RegisterObjectMethod("Vector4", "Vector4& opAssign(const Vector4&in)", asMETHOD(Vector4, operator =), asCALL_THISCALL);
+    engine->RegisterObjectMethod("Vector4", "Vector4& opAddAssign(const Vector4&in)", asMETHOD(Vector4, operator +=), asCALL_THISCALL);
+    engine->RegisterObjectMethod("Vector4", "Vector4& opSubAssign(const Vector4&in)", asMETHOD(Vector4, operator -=), asCALL_THISCALL);
+    engine->RegisterObjectMethod("Vector4", "Vector4& opMulAssign(const Vector4&in)", asMETHODPR(Vector4, operator *=, (const Vector4&), Vector4&), asCALL_THISCALL);
+    engine->RegisterObjectMethod("Vector4", "Vector4& opMulAssign(float)", asMETHODPR(Vector4, operator *=, (float), Vector4&), asCALL_THISCALL);
+    engine->RegisterObjectMethod("Vector4", "Vector4& opDivAssign(const Vector4&in)", asMETHODPR(Vector4, operator /=, (const Vector4&), Vector4&), asCALL_THISCALL);
+    engine->RegisterObjectMethod("Vector4", "Vector4& opDivAssign(float)", asMETHODPR(Vector4, operator /=, (float), Vector4&), asCALL_THISCALL);
+    engine->RegisterObjectMethod("Vector4", "bool &opEquals(const Vector4&in) const", asMETHOD(Vector4, operator ==), asCALL_THISCALL);
+    engine->RegisterObjectMethod("Vector4", "Vector4 opNeg() const", asMETHODPR(Vector4, operator -, () const, Vector4), asCALL_THISCALL);
+    engine->RegisterObjectMethod("Vector4", "Vector4 opAdd(const Vector4&in) const", asMETHOD(Vector4, operator +), asCALL_THISCALL);
+    engine->RegisterObjectMethod("Vector4", "Vector4 opSub(const Vector4&in) const", asMETHODPR(Vector4, operator -, (const Vector4&) const, Vector4), asCALL_THISCALL);
+    engine->RegisterObjectMethod("Vector4", "Vector4 opMul(const Vector4&in) const", asMETHODPR(Vector4, operator *, (const Vector4&) const, Vector4), asCALL_THISCALL);
+    engine->RegisterObjectMethod("Vector4", "Vector4 opMul(float) const", asMETHODPR(Vector4, operator *, (float) const, Vector4), asCALL_THISCALL);
+    engine->RegisterObjectMethod("Vector4", "Vector4 opDiv(const Vector4&in) const", asMETHODPR(Vector4, operator /, (const Vector4&) const, Vector4), asCALL_THISCALL);
+    engine->RegisterObjectMethod("Vector4", "Vector4 opDiv(float) const", asMETHODPR(Vector4, operator /, (float) const, Vector4), asCALL_THISCALL);
+    engine->RegisterObjectMethod("Vector4", "float DotProduct(const Vector4&in) const", asMETHOD(Vector4, DotProduct), asCALL_THISCALL);
+    engine->RegisterObjectMethod("Vector4", "float AbsDotProduct(const Vector4&in) const", asMETHOD(Vector4, AbsDotProduct), asCALL_THISCALL);
+    engine->RegisterObjectMethod("Vector4", "Vector4 Abs() const", asMETHOD(Vector4, Abs), asCALL_THISCALL);
+    engine->RegisterObjectMethod("Vector4", "Vector4 Lerp(const Vector4&in, float) const", asMETHOD(Vector4, Lerp), asCALL_THISCALL);
+    engine->RegisterObjectMethod("Vector4", "bool Equals(const Vector4&in) const", asMETHOD(Vector4, Equals), asCALL_THISCALL);
+    engine->RegisterObjectMethod("Vector4", "bool IsNaN() const", asMETHOD(Vector4, IsNaN), asCALL_THISCALL);
+    engine->RegisterObjectMethod("Vector4", "String ToString() const", asMETHOD(Vector4, ToString), asCALL_THISCALL);
+    engine->RegisterObjectProperty("Vector4", "float x", offsetof(Vector4, x_));
+    engine->RegisterObjectProperty("Vector4", "float y", offsetof(Vector4, y_));
+    engine->RegisterObjectProperty("Vector4", "float z", offsetof(Vector4, z_));
+    engine->RegisterObjectProperty("Vector4", "float w", offsetof(Vector4, w_));
+}
+
+static void ConstructQuaternion(Quaternion* ptr)
+{
+    new(ptr) Quaternion();
+}
+
+static void ConstructQuaternionCopy(const Quaternion& quat, Quaternion* ptr)
+{
+    new(ptr) Quaternion(quat);
+}
+
+static void ConstructQuaternionInit(float w, float x, float y, float z, Quaternion* ptr)
+{
+    new(ptr) Quaternion(w, x, y, z);
+}
+
+static void ConstructQuaternionAngleAxis(float angle, const Vector3& axis, Quaternion* ptr)
+{
+    new(ptr) Quaternion(angle, axis);
+}
+
+static void ConstructQuaternionAngle(float angle, Quaternion* ptr)
+{
+    new(ptr) Quaternion(angle);
+}
+
+static void ConstructQuaternionEuler(float angleX, float angleY, float angleZ, Quaternion* ptr)
+{
+    new(ptr) Quaternion(angleX, angleY, angleZ);
+}
+
+static void ConstructQuaternionEulerVector(const Vector3& angles, Quaternion* ptr)
+{
+    new(ptr) Quaternion(angles.x_, angles.y_, angles.z_);
+}
+
+static void ConstructQuaternionRotation(const Vector3& start, const Vector3& end, Quaternion* ptr)
+{
+    new(ptr) Quaternion(start, end);
+}
+
+static void ConstructQuaternionAxes(const Vector3& xAxis, const Vector3& yAxis, const Vector3& zAxis, Quaternion* ptr)
+{
+    new(ptr) Quaternion(xAxis, yAxis, zAxis);
+}
+
+static void ConstructQuaternionMatrix(const Matrix3& matrix, Quaternion* ptr)
+{
+    new(ptr) Quaternion(matrix);
+}
+
+static void RegisterQuaternion(asIScriptEngine* engine)
+{
+    engine->RegisterObjectType("Quaternion", sizeof(Quaternion), asOBJ_VALUE | asOBJ_POD | asOBJ_APP_CLASS_CAK);
+    engine->RegisterObjectBehaviour("Quaternion", asBEHAVE_CONSTRUCT, "void f()", asFUNCTION(ConstructQuaternion), asCALL_CDECL_OBJLAST);
+    engine->RegisterObjectBehaviour("Quaternion", asBEHAVE_CONSTRUCT, "void f(const Quaternion&in)", asFUNCTION(ConstructQuaternionCopy), asCALL_CDECL_OBJLAST);
+    engine->RegisterObjectBehaviour("Quaternion", asBEHAVE_CONSTRUCT, "void f(float, float, float, float)", asFUNCTION(ConstructQuaternionInit), asCALL_CDECL_OBJLAST);
+    engine->RegisterObjectBehaviour("Quaternion", asBEHAVE_CONSTRUCT, "void f(float, const Vector3&in)", asFUNCTION(ConstructQuaternionAngleAxis), asCALL_CDECL_OBJLAST);
+    engine->RegisterObjectBehaviour("Quaternion", asBEHAVE_CONSTRUCT, "void f(float)", asFUNCTION(ConstructQuaternionAngle), asCALL_CDECL_OBJLAST);
+    engine->RegisterObjectBehaviour("Quaternion", asBEHAVE_CONSTRUCT, "void f(float, float, float)", asFUNCTION(ConstructQuaternionEuler), asCALL_CDECL_OBJLAST);
+    engine->RegisterObjectBehaviour("Quaternion", asBEHAVE_CONSTRUCT, "void f(const Vector3&in)", asFUNCTION(ConstructQuaternionEulerVector), asCALL_CDECL_OBJLAST);
+    engine->RegisterObjectBehaviour("Quaternion", asBEHAVE_CONSTRUCT, "void f(const Vector3&in, const Vector3&in)", asFUNCTION(ConstructQuaternionRotation), asCALL_CDECL_OBJLAST);
+    engine->RegisterObjectBehaviour("Quaternion", asBEHAVE_CONSTRUCT, "void f(const Vector3&in, const Vector3&in, const Vector3&in)", asFUNCTION(ConstructQuaternionAxes), asCALL_CDECL_OBJLAST);
+    engine->RegisterObjectBehaviour("Quaternion", asBEHAVE_CONSTRUCT, "void f(const Matrix3&in)", asFUNCTION(ConstructQuaternionMatrix), asCALL_CDECL_OBJLAST);
+    engine->RegisterObjectMethod("Quaternion", "Quaternion& opAssign(const Quaternion&in)", asMETHOD(Quaternion, operator =), asCALL_THISCALL);
+    engine->RegisterObjectMethod("Quaternion", "Quaternion& opAddAssign(const Quaternion&in)", asMETHOD(Quaternion, operator +=), asCALL_THISCALL);
+    engine->RegisterObjectMethod("Quaternion", "bool opEquals(const Quaternion&in) const", asMETHOD(Quaternion, operator ==), asCALL_THISCALL);
+    engine->RegisterObjectMethod("Quaternion", "Quaternion opMul(float) const", asMETHODPR(Quaternion, operator *, (float) const, Quaternion), asCALL_THISCALL);
+    engine->RegisterObjectMethod("Quaternion", "Vector3 opMul(const Vector3&in) const", asMETHODPR(Quaternion, operator *, (const Vector3&) const, Vector3), asCALL_THISCALL);
+    engine->RegisterObjectMethod("Quaternion", "Quaternion opNeg() const", asMETHODPR(Quaternion, operator -, () const, Quaternion), asCALL_THISCALL);
+    engine->RegisterObjectMethod("Quaternion", "Quaternion opAdd(const Quaternion&in) const", asMETHOD(Quaternion, operator +), asCALL_THISCALL);
+    engine->RegisterObjectMethod("Quaternion", "Quaternion opSub(const Quaternion&in) const", asMETHODPR(Quaternion, operator +, (const Quaternion&) const, Quaternion), asCALL_THISCALL);
+    engine->RegisterObjectMethod("Quaternion", "Quaternion opMul(const Quaternion&in) const", asMETHODPR(Quaternion, operator *, (const Quaternion&) const, Quaternion), asCALL_THISCALL);
+    engine->RegisterObjectMethod("Quaternion", "void FromAngleAxis(float, const Vector3&in)", asMETHOD(Quaternion, FromAngleAxis), asCALL_THISCALL);
+    engine->RegisterObjectMethod("Quaternion", "void FromEulerAngles(float, float, float)", asMETHOD(Quaternion, FromEulerAngles), asCALL_THISCALL);
+    engine->RegisterObjectMethod("Quaternion", "void FromRotationTo(const Vector3&in, const Vector3&in)", asMETHOD(Quaternion, FromRotationTo), asCALL_THISCALL);
+    engine->RegisterObjectMethod("Quaternion", "void FromAxes(const Vector3&in, const Vector3&in, const Vector3&in)", asMETHOD(Quaternion, FromAxes), asCALL_THISCALL);
+    engine->RegisterObjectMethod("Quaternion", "void FromRotationMatrix(const Matrix3&in)", asMETHOD(Quaternion, FromRotationMatrix), asCALL_THISCALL);
+    engine->RegisterObjectMethod("Quaternion", "bool FromLookRotation(const Vector3&in, const Vector3&in up = Vector3(0.0, 1.0, 0.0))", asMETHOD(Quaternion, FromLookRotation), asCALL_THISCALL);
+    engine->RegisterObjectMethod("Quaternion", "void Normalize()", asMETHOD(Quaternion, Normalize), asCALL_THISCALL);
+    engine->RegisterObjectMethod("Quaternion", "Quaternion Normalized() const", asMETHOD(Quaternion, Normalized), asCALL_THISCALL);
+    engine->RegisterObjectMethod("Quaternion", "Quaternion Inverse() const", asMETHOD(Quaternion, Inverse), asCALL_THISCALL);
+    engine->RegisterObjectMethod("Quaternion", "float LengthSquared() const", asMETHOD(Quaternion, LengthSquared), asCALL_THISCALL);
+    engine->RegisterObjectMethod("Quaternion", "float DotProduct(const Quaternion&in) const", asMETHOD(Quaternion, DotProduct), asCALL_THISCALL);
+    engine->RegisterObjectMethod("Quaternion", "bool Equals(const Quaternion&in) const", asMETHOD(Quaternion, Equals), asCALL_THISCALL);
+    engine->RegisterObjectMethod("Quaternion", "bool IsNaN() const", asMETHOD(Quaternion, IsNaN), asCALL_THISCALL);
+    engine->RegisterObjectMethod("Quaternion", "Quaternion Conjugate() const", asMETHOD(Quaternion, Conjugate), asCALL_THISCALL);
+    engine->RegisterObjectMethod("Quaternion", "Vector3 get_eulerAngles() const", asMETHOD(Quaternion, EulerAngles), asCALL_THISCALL);
+    engine->RegisterObjectMethod("Quaternion", "float get_yaw() const", asMETHOD(Quaternion, YawAngle), asCALL_THISCALL);
+    engine->RegisterObjectMethod("Quaternion", "float get_pitch() const", asMETHOD(Quaternion, PitchAngle), asCALL_THISCALL);
+    engine->RegisterObjectMethod("Quaternion", "float get_roll() const", asMETHOD(Quaternion, RollAngle), asCALL_THISCALL);
+    engine->RegisterObjectMethod("Quaternion", "Matrix3 get_rotationMatrix() const", asMETHOD(Quaternion, RotationMatrix), asCALL_THISCALL);
+    engine->RegisterObjectMethod("Quaternion", "Quaternion Slerp(Quaternion, float) const", asMETHOD(Quaternion, Slerp), asCALL_THISCALL);
+    engine->RegisterObjectMethod("Quaternion", "Quaternion Nlerp(Quaternion, float, bool) const", asMETHOD(Quaternion, Nlerp), asCALL_THISCALL);
+    engine->RegisterObjectMethod("Quaternion", "String ToString() const", asMETHOD(Quaternion, ToString), asCALL_THISCALL);
+    engine->RegisterObjectProperty("Quaternion", "float w", offsetof(Quaternion, w_));
+    engine->RegisterObjectProperty("Quaternion", "float x", offsetof(Quaternion, x_));
+    engine->RegisterObjectProperty("Quaternion", "float y", offsetof(Quaternion, y_));
+    engine->RegisterObjectProperty("Quaternion", "float z", offsetof(Quaternion, z_));
+}
+
+static void ConstructMatrix3(Matrix3* ptr)
+{
+    new(ptr) Matrix3();
+}
+
+static void ConstructMatrix3Copy(const Matrix3& mat, Matrix3* ptr)
+{
+    new(ptr) Matrix3(mat);
+}
+
+static void ConstructMatrix3Init(float v00, float v01, float v02, float v10, float v11, float v12, float v20, float v21, float v22, Matrix3* ptr)
+{
+    new(ptr) Matrix3(v00, v01, v02, v10, v11, v12, v20, v21, v22);
+}
+
+static void RegisterMatrix3(asIScriptEngine* engine)
+{
+    engine->RegisterObjectType("Matrix3", sizeof(Matrix3), asOBJ_VALUE | asOBJ_POD | asOBJ_APP_CLASS_CAK);
+    engine->RegisterObjectBehaviour("Matrix3", asBEHAVE_CONSTRUCT, "void f()", asFUNCTION(ConstructMatrix3), asCALL_CDECL_OBJLAST);
+    engine->RegisterObjectBehaviour("Matrix3", asBEHAVE_CONSTRUCT, "void f(const Matrix3&in)", asFUNCTION(ConstructMatrix3Copy), asCALL_CDECL_OBJLAST);
+    engine->RegisterObjectBehaviour("Matrix3", asBEHAVE_CONSTRUCT, "void f(float, float, float, float, float, float, float, float, float)", asFUNCTION(ConstructMatrix3Init), asCALL_CDECL_OBJLAST);
+    engine->RegisterObjectMethod("Matrix3", "Matrix3 opMul(const Matrix3&in) const", asMETHODPR(Matrix3, operator *, (const Matrix3&) const, Matrix3), asCALL_THISCALL);
+    engine->RegisterObjectMethod("Matrix3", "Matrix3 opMul(float) const", asMETHODPR(Matrix3, operator *, (float) const, Matrix3), asCALL_THISCALL);
+    engine->RegisterObjectMethod("Matrix3", "Vector3 opMul(const Vector3&in) const", asMETHODPR(Matrix3, operator *, (const Vector3&) const, Vector3), asCALL_THISCALL);
+    engine->RegisterObjectMethod("Matrix3", "Matrix3 opAdd(const Matrix3&in) const", asMETHODPR(Matrix3, operator +, (const Matrix3 &) const, Matrix3), asCALL_THISCALL);
+    engine->RegisterObjectMethod("Matrix3", "Matrix3 opSub(const Matrix3&in) const", asMETHODPR(Matrix3, operator -, (const Matrix3 &) const, Matrix3), asCALL_THISCALL);
+    engine->RegisterObjectMethod("Matrix3", "Matrix3& opAssign(const Matrix3&in)", asMETHODPR(Matrix3, operator =, (const Matrix3 &), Matrix3&), asCALL_THISCALL);
+    engine->RegisterObjectMethod("Matrix3", "bool opEquals(const Matrix3&in) const", asMETHOD(Matrix3, operator ==), asCALL_THISCALL);
+    engine->RegisterObjectMethod("Matrix3", "Vector3 Scale() const", asMETHODPR(Matrix3, Scale, () const, Vector3), asCALL_THISCALL);
+    engine->RegisterObjectMethod("Matrix3", "Matrix3 Scaled(const Vector3&in) const", asMETHODPR(Matrix3, Scaled, (const Vector3 &) const, Matrix3), asCALL_THISCALL);
+    engine->RegisterObjectMethod("Matrix3", "void SetScale(const Vector3&in)", asMETHODPR(Matrix3,SetScale, (const Vector3 &), void), asCALL_THISCALL);
+    engine->RegisterObjectMethod("Matrix3", "void SetScale(float)", asMETHODPR(Matrix3,SetScale, (float), void), asCALL_THISCALL);
+    engine->RegisterObjectMethod("Matrix3", "Matrix3 Transpose() const", asMETHODPR(Matrix3, Transpose, () const, Matrix3), asCALL_THISCALL);
+    engine->RegisterObjectMethod("Matrix3", "Matrix3 Inverse() const", asMETHODPR(Matrix3, Inverse, () const, Matrix3), asCALL_THISCALL);
+    engine->RegisterObjectMethod("Matrix3", "bool Equals(const Matrix3&in) const", asMETHOD(Matrix3, Equals), asCALL_THISCALL);
+    engine->RegisterObjectMethod("Matrix3", "String ToString() const", asMETHOD(Matrix3, ToString), asCALL_THISCALL);
+    engine->RegisterObjectProperty("Matrix3", "float m00", offsetof(Matrix3, m00_));
+    engine->RegisterObjectProperty("Matrix3", "float m01", offsetof(Matrix3, m01_));
+    engine->RegisterObjectProperty("Matrix3", "float m02", offsetof(Matrix3, m02_));
+    engine->RegisterObjectProperty("Matrix3", "float m10", offsetof(Matrix3, m10_));
+    engine->RegisterObjectProperty("Matrix3", "float m11", offsetof(Matrix3, m11_));
+    engine->RegisterObjectProperty("Matrix3", "float m12", offsetof(Matrix3, m12_));
+    engine->RegisterObjectProperty("Matrix3", "float m20", offsetof(Matrix3, m20_));
+    engine->RegisterObjectProperty("Matrix3", "float m21", offsetof(Matrix3, m21_));
+    engine->RegisterObjectProperty("Matrix3", "float m22", offsetof(Matrix3, m22_));
+}
+
+static void ConstructMatrix2(Matrix2* ptr)
+{
+    new(ptr) Matrix2();
+}
+
+static void ConstructMatrix2Copy(const Matrix2& mat, Matrix2* ptr)
+{
+    new(ptr) Matrix2(mat);
+}
+
+static void ConstructMatrix2Init(float v00, float v01, float v10, float v11, Matrix2* ptr)
+{
+    new(ptr) Matrix2(v00, v01, v10, v11);
+}
+
+static void RegisterMatrix2(asIScriptEngine* engine)
+{
+    engine->RegisterObjectType("Matrix2", sizeof(Matrix2), asOBJ_VALUE | asOBJ_POD | asOBJ_APP_CLASS_CAK);
+    engine->RegisterObjectBehaviour("Matrix2", asBEHAVE_CONSTRUCT, "void f()", asFUNCTION(ConstructMatrix2), asCALL_CDECL_OBJLAST);
+    engine->RegisterObjectBehaviour("Matrix2", asBEHAVE_CONSTRUCT, "void f(const Matrix2&in)", asFUNCTION(ConstructMatrix2Copy), asCALL_CDECL_OBJLAST);
+    engine->RegisterObjectBehaviour("Matrix2", asBEHAVE_CONSTRUCT, "void f(float, float, float, float)", asFUNCTION(ConstructMatrix2Init), asCALL_CDECL_OBJLAST);
+    engine->RegisterObjectMethod("Matrix2", "Matrix2 opMul(const Matrix2&in) const", asMETHODPR(Matrix2, operator *, (const Matrix2&) const, Matrix2), asCALL_THISCALL);
+    engine->RegisterObjectMethod("Matrix2", "Matrix2 opMul(float) const", asMETHODPR(Matrix2, operator *, (float) const, Matrix2), asCALL_THISCALL);
+    engine->RegisterObjectMethod("Matrix2", "Vector2 opMul(const Vector2&in) const", asMETHODPR(Matrix2, operator *, (const Vector2&) const, Vector2), asCALL_THISCALL);
+    engine->RegisterObjectMethod("Matrix2", "Matrix2 opAdd(const Matrix2&in) const", asMETHODPR(Matrix2, operator +, (const Matrix2 &) const, Matrix2), asCALL_THISCALL);
+    engine->RegisterObjectMethod("Matrix2", "Matrix2 opSub(const Matrix2&in) const", asMETHODPR(Matrix2, operator -, (const Matrix2 &) const, Matrix2), asCALL_THISCALL);
+    engine->RegisterObjectMethod("Matrix2", "Matrix2& opAssign(const Matrix2&in)", asMETHODPR(Matrix2, operator =, (const Matrix2 &), Matrix2&), asCALL_THISCALL);
+    engine->RegisterObjectMethod("Matrix2", "bool opEquals(const Matrix2&in) const", asMETHOD(Matrix2, operator ==), asCALL_THISCALL);
+    engine->RegisterObjectMethod("Matrix2", "Vector2 Scale() const", asMETHODPR(Matrix2, Scale, () const, Vector2), asCALL_THISCALL);
+    engine->RegisterObjectMethod("Matrix2", "Matrix2 Scaled(const Vector2&in) const", asMETHODPR(Matrix2, Scaled, (const Vector2 &) const, Matrix2), asCALL_THISCALL);
+    engine->RegisterObjectMethod("Matrix2", "void SetScale(const Vector2&in)", asMETHODPR(Matrix2,SetScale, (const Vector2 &), void), asCALL_THISCALL);
+    engine->RegisterObjectMethod("Matrix2", "void SetScale(float)", asMETHODPR(Matrix2,SetScale, (float), void), asCALL_THISCALL);
+    engine->RegisterObjectMethod("Matrix2", "Matrix2 Transpose() const", asMETHODPR(Matrix2, Transpose, () const, Matrix2), asCALL_THISCALL);
+    engine->RegisterObjectMethod("Matrix2", "Matrix2 Inverse() const", asMETHODPR(Matrix2, Inverse, () const, Matrix2), asCALL_THISCALL);
+    engine->RegisterObjectMethod("Matrix2", "bool Equals(const Matrix2&in) const", asMETHOD(Matrix2, Equals), asCALL_THISCALL);
+    engine->RegisterObjectMethod("Matrix2", "String ToString() const", asMETHOD(Matrix2, ToString), asCALL_THISCALL);
+    engine->RegisterObjectProperty("Matrix2", "float m00", offsetof(Matrix2, m00_));
+    engine->RegisterObjectProperty("Matrix2", "float m01", offsetof(Matrix2, m01_));
+    engine->RegisterObjectProperty("Matrix2", "float m10", offsetof(Matrix2, m10_));
+    engine->RegisterObjectProperty("Matrix2", "float m11", offsetof(Matrix2, m11_));
+}
+
+static void ConstructMatrix4(Matrix4* ptr)
+{
+    new(ptr) Matrix4();
+}
+
+static void ConstructMatrix4Copy(const Matrix4& mat, Matrix4* ptr)
+{
+    new(ptr) Matrix4(mat);
+}
+
+static void ConstructMatrix4CopyMatrix3(const Matrix3& mat, Matrix4* ptr)
+{
+    new(ptr) Matrix4(mat);
+}
+
+static void ConstructMatrix4Init(float v00, float v01, float v02, float v03, float v10, float v11, float v12, float v13, float v20, float v21, float v22, float v23, float v30, float v31, float v32, float v33, Matrix3* ptr)
+{
+    new(ptr) Matrix4(v00, v01, v02, v03, v10, v11, v12, v13, v20, v21, v22, v23, v30, v31, v32, v33);
+}
+
+static void RegisterMatrix4(asIScriptEngine* engine)
+{
+    engine->RegisterObjectType("Matrix4", sizeof(Matrix4), asOBJ_VALUE | asOBJ_POD | asOBJ_APP_CLASS_CAK);
+    engine->RegisterObjectBehaviour("Matrix4", asBEHAVE_CONSTRUCT, "void f()", asFUNCTION(ConstructMatrix4), asCALL_CDECL_OBJLAST);
+    engine->RegisterObjectBehaviour("Matrix4", asBEHAVE_CONSTRUCT, "void f(const Matrix4&in)", asFUNCTION(ConstructMatrix4Copy), asCALL_CDECL_OBJLAST);
+    engine->RegisterObjectBehaviour("Matrix4", asBEHAVE_CONSTRUCT, "void f(const Matrix3&in)", asFUNCTION(ConstructMatrix4CopyMatrix3), asCALL_CDECL_OBJLAST);
+    engine->RegisterObjectBehaviour("Matrix4", asBEHAVE_CONSTRUCT, "void f(float, float, float, float, float, float, float, float, float, float, float, float, float, float, float, float)", asFUNCTION(ConstructMatrix4Init), asCALL_CDECL_OBJLAST);
+    engine->RegisterObjectMethod("Matrix4", "Matrix4 opMul(const Matrix4&) const", asMETHODPR(Matrix4, operator *, (const Matrix4&) const, Matrix4), asCALL_THISCALL);
+    engine->RegisterObjectMethod("Matrix4", "Matrix4 opMul(float) const", asMETHODPR(Matrix4, operator *, (float) const, Matrix4), asCALL_THISCALL);
+    engine->RegisterObjectMethod("Matrix4", "Vector3 opMul(const Vector3&) const", asMETHODPR(Matrix4, operator *, (const Vector3&) const, Vector3), asCALL_THISCALL);
+    engine->RegisterObjectMethod("Matrix4", "Vector4 opMul(const Vector4&) const", asMETHODPR(Matrix4, operator *, (const Vector4&) const, Vector4), asCALL_THISCALL);
+    engine->RegisterObjectMethod("Matrix4", "Matrix4 opAdd(const Matrix4&) const", asMETHODPR(Matrix4, operator +, (const Matrix4&) const, Matrix4), asCALL_THISCALL);
+    engine->RegisterObjectMethod("Matrix4", "Matrix4 opSub(const Matrix4&) const", asMETHODPR(Matrix4, operator -, (const Matrix4&) const, Matrix4), asCALL_THISCALL);
+    engine->RegisterObjectMethod("Matrix4", "Matrix4& opAssign(const Matrix3&)", asMETHODPR(Matrix4, operator =, (const Matrix3&), Matrix4&), asCALL_THISCALL);
+    engine->RegisterObjectMethod("Matrix4", "Matrix4& opAssign(const Matrix4&)", asMETHODPR(Matrix4, operator =, (const Matrix4&), Matrix4&), asCALL_THISCALL);
+    engine->RegisterObjectMethod("Matrix4", "bool opEquals(const Matrix4&in) const", asMETHOD(Matrix4, operator ==), asCALL_THISCALL);
+    engine->RegisterObjectMethod("Matrix4", "Quaternion Rotation() const", asMETHODPR(Matrix4, Rotation, () const, Quaternion), asCALL_THISCALL);
+    engine->RegisterObjectMethod("Matrix4", "Matrix3 RotationMatrix() const", asMETHODPR(Matrix4, RotationMatrix, () const, Matrix3), asCALL_THISCALL);
+    engine->RegisterObjectMethod("Matrix4", "Vector3 Scale() const", asMETHODPR(Matrix4, Scale, () const, Vector3), asCALL_THISCALL);
+    engine->RegisterObjectMethod("Matrix4", "void SetRotation(const Matrix3&in)", asMETHODPR(Matrix4, SetRotation, (const Matrix3&), void), asCALL_THISCALL);
+    engine->RegisterObjectMethod("Matrix4", "void SetScale(const Vector3&in)", asMETHODPR(Matrix4, SetScale, (const Vector3&), void), asCALL_THISCALL);
+    engine->RegisterObjectMethod("Matrix4", "void SetScale(float)", asMETHODPR(Matrix4, SetScale, (float), void), asCALL_THISCALL);
+    engine->RegisterObjectMethod("Matrix4", "void SetTranslation(const Vector3&in)", asMETHODPR(Matrix4, SetTranslation, (const Vector3&), void), asCALL_THISCALL);
+    engine->RegisterObjectMethod("Matrix4", "Matrix3 ToMatrix3() const", asMETHODPR(Matrix4, ToMatrix3, () const, Matrix3), asCALL_THISCALL);
+    engine->RegisterObjectMethod("Matrix4", "Vector3 Translation() const", asMETHODPR(Matrix4, Translation, () const, Vector3), asCALL_THISCALL);
+    engine->RegisterObjectMethod("Matrix4", "Matrix4 Transpose() const", asMETHODPR(Matrix4, Transpose, () const, Matrix4), asCALL_THISCALL);
+    engine->RegisterObjectMethod("Matrix4", "void Decompose(Vector3&, Quaternion&, Vector3&) const", asMETHODPR(Matrix4,Decompose, (Vector3 &, Quaternion &, Vector3 &) const, void), asCALL_THISCALL);
+    engine->RegisterObjectMethod("Matrix4", "Matrix4 Inverse() const", asMETHODPR(Matrix4, Inverse, () const, Matrix4), asCALL_THISCALL);
+    engine->RegisterObjectMethod("Matrix4", "bool Equals(const Matrix4&in) const", asMETHOD(Matrix4, Equals), asCALL_THISCALL);
+    engine->RegisterObjectMethod("Matrix4", "String ToString() const", asMETHOD(Matrix4, ToString), asCALL_THISCALL);
+    engine->RegisterObjectProperty("Matrix4", "float m00", offsetof(Matrix4, m00_));
+    engine->RegisterObjectProperty("Matrix4", "float m01", offsetof(Matrix4, m01_));
+    engine->RegisterObjectProperty("Matrix4", "float m02", offsetof(Matrix4, m02_));
+    engine->RegisterObjectProperty("Matrix4", "float m03", offsetof(Matrix4, m03_));
+    engine->RegisterObjectProperty("Matrix4", "float m10", offsetof(Matrix4, m10_));
+    engine->RegisterObjectProperty("Matrix4", "float m11", offsetof(Matrix4, m11_));
+    engine->RegisterObjectProperty("Matrix4", "float m12", offsetof(Matrix4, m12_));
+    engine->RegisterObjectProperty("Matrix4", "float m13", offsetof(Matrix4, m13_));
+    engine->RegisterObjectProperty("Matrix4", "float m20", offsetof(Matrix4, m20_));
+    engine->RegisterObjectProperty("Matrix4", "float m21", offsetof(Matrix4, m21_));
+    engine->RegisterObjectProperty("Matrix4", "float m22", offsetof(Matrix4, m22_));
+    engine->RegisterObjectProperty("Matrix4", "float m23", offsetof(Matrix4, m23_));
+    engine->RegisterObjectProperty("Matrix4", "float m30", offsetof(Matrix4, m30_));
+    engine->RegisterObjectProperty("Matrix4", "float m31", offsetof(Matrix4, m31_));
+    engine->RegisterObjectProperty("Matrix4", "float m32", offsetof(Matrix4, m32_));
+    engine->RegisterObjectProperty("Matrix4", "float m33", offsetof(Matrix4, m33_));
+}
+
+static void ConstructMatrix3x4(Matrix3x4* ptr)
+{
+    new(ptr) Matrix3x4();
+}
+
+static void ConstructMatrix3x4Copy(const Matrix3x4& mat, Matrix3x4* ptr)
+{
+    new(ptr) Matrix3x4(mat);
+}
+
+static void ConstructMatrix3x4CopyMatrix3(const Matrix3& mat, Matrix3x4* ptr)
+{
+    new(ptr) Matrix3x4(mat);
+}
+
+static void ConstructMatrix3x4CopyMatrix4(const Matrix4& mat, Matrix3x4* ptr)
+{
+    new(ptr) Matrix3x4(mat);
+}
+
+static void ConstructMatrix3x4Init(float v00, float v01, float v02, float v03, float v10, float v11, float v12, float v13, float v20, float v21, float v22, float v23, Matrix3* ptr)
+{
+    new(ptr) Matrix3x4(v00, v01, v02, v03, v10, v11, v12, v13, v20, v21, v22, v23);
+}
+
+static void ConstructMatrix3x4InitTransform(const Vector3& pos, const Quaternion& rot, const Vector3& scale, Matrix3x4* ptr)
+{
+    new(ptr) Matrix3x4(pos, rot, scale);
+}
+
+static void ConstructMatrix3x4InitTransformUniform(const Vector3& pos, const Quaternion& rot, float scale, Matrix3x4* ptr)
+{
+    new(ptr) Matrix3x4(pos, rot, scale);
+}
+
+static void RegisterMatrix3x4(asIScriptEngine* engine)
+{
+    engine->RegisterObjectType("Matrix3x4", sizeof(Matrix3x4), asOBJ_VALUE | asOBJ_POD | asOBJ_APP_CLASS_CAK);
+    engine->RegisterObjectBehaviour("Matrix3x4", asBEHAVE_CONSTRUCT, "void f()", asFUNCTION(ConstructMatrix3x4), asCALL_CDECL_OBJLAST);
+    engine->RegisterObjectBehaviour("Matrix3x4", asBEHAVE_CONSTRUCT, "void f(const Matrix3x4&in)", asFUNCTION(ConstructMatrix3x4Copy), asCALL_CDECL_OBJLAST);
+    engine->RegisterObjectBehaviour("Matrix3x4", asBEHAVE_CONSTRUCT, "void f(const Matrix3&in)", asFUNCTION(ConstructMatrix3x4CopyMatrix3), asCALL_CDECL_OBJLAST);
+    engine->RegisterObjectBehaviour("Matrix3x4", asBEHAVE_CONSTRUCT, "void f(const Matrix4&in)", asFUNCTION(ConstructMatrix3x4CopyMatrix4), asCALL_CDECL_OBJLAST);
+    engine->RegisterObjectBehaviour("Matrix3x4", asBEHAVE_CONSTRUCT, "void f(float, float, float, float, float, float, float, float, float, float, float, float)", asFUNCTION(ConstructMatrix3x4Init), asCALL_CDECL_OBJLAST);
+    engine->RegisterObjectBehaviour("Matrix3x4", asBEHAVE_CONSTRUCT, "void f(const Vector3&in, const Quaternion&in, const Vector3&in)", asFUNCTION(ConstructMatrix3x4InitTransform), asCALL_CDECL_OBJLAST);
+    engine->RegisterObjectBehaviour("Matrix3x4", asBEHAVE_CONSTRUCT, "void f(const Vector3&in, const Quaternion&in, float)", asFUNCTION(ConstructMatrix3x4InitTransformUniform), asCALL_CDECL_OBJLAST);
+    engine->RegisterObjectMethod("Matrix3x4", "Matrix3x4 opMul(const Matrix3x4&in) const", asMETHODPR(Matrix3x4, operator *, (const Matrix3x4&) const, Matrix3x4), asCALL_THISCALL);
+    engine->RegisterObjectMethod("Matrix3x4", "Matrix3x4 opMul(float) const", asMETHODPR(Matrix3x4, operator *, (float) const, Matrix3x4), asCALL_THISCALL);
+    engine->RegisterObjectMethod("Matrix3x4", "Matrix4 opMul(const Matrix4&in) const", asMETHODPR(Matrix3x4, operator *, (const Matrix4&) const, Matrix4), asCALL_THISCALL);
+    engine->RegisterObjectMethod("Matrix3x4", "Vector3 opMul(const Vector3&in) const", asMETHODPR(Matrix3x4, operator *, (const Vector3&) const, Vector3), asCALL_THISCALL);
+    engine->RegisterObjectMethod("Matrix3x4", "Vector3 opMul(const Vector4&in) const", asMETHODPR(Matrix3x4, operator *, (const Vector4&) const, Vector3), asCALL_THISCALL);
+    engine->RegisterObjectMethod("Matrix3x4", "Matrix3x4 opAdd(const Matrix3x4&in) const", asMETHODPR(Matrix3x4, operator +, (const Matrix3x4&) const, Matrix3x4), asCALL_THISCALL);
+    engine->RegisterObjectMethod("Matrix3x4", "Matrix3x4 opSub(const Matrix3x4&in) const", asMETHODPR(Matrix3x4, operator -, (const Matrix3x4&) const, Matrix3x4), asCALL_THISCALL);
+    engine->RegisterObjectMethod("Matrix3x4", "Matrix3x4& opAssign(const Matrix3&in)", asMETHODPR(Matrix3x4, operator =, (const Matrix3&), Matrix3x4&), asCALL_THISCALL);
+    engine->RegisterObjectMethod("Matrix3x4", "Matrix3x4& opAssign(const Matrix3x4&in)", asMETHODPR(Matrix3x4, operator =, (const Matrix3x4&), Matrix3x4&), asCALL_THISCALL);
+    engine->RegisterObjectMethod("Matrix3x4", "Matrix3x4& opAssign(const Matrix4&in)", asMETHODPR(Matrix3x4, operator =, (const Matrix4&), Matrix3x4&), asCALL_THISCALL);
+    engine->RegisterObjectMethod("Matrix3x4", "bool opEquals(const Matrix3x4&in) const", asMETHOD(Matrix3x4, operator ==), asCALL_THISCALL);
+    engine->RegisterObjectMethod("Matrix3x4", "Quaternion Rotation() const", asMETHODPR(Matrix3x4, Rotation, () const, Quaternion), asCALL_THISCALL);
+    engine->RegisterObjectMethod("Matrix3x4", "Matrix3 RotationMatrix() const", asMETHODPR(Matrix3x4, RotationMatrix, () const, Matrix3), asCALL_THISCALL);
+    engine->RegisterObjectMethod("Matrix3x4", "Vector3 Scale() const", asMETHODPR(Matrix3x4, Scale, () const, Vector3), asCALL_THISCALL);
+    engine->RegisterObjectMethod("Matrix3x4", "void SetRotation(const Matrix3&in)", asMETHODPR(Matrix3x4, SetRotation, (const Matrix3&), void), asCALL_THISCALL);
+    engine->RegisterObjectMethod("Matrix3x4", "void SetScale(const Vector3&in)", asMETHODPR(Matrix3x4, SetScale, (const Vector3&), void), asCALL_THISCALL);
+    engine->RegisterObjectMethod("Matrix3x4", "void SetScale(float)", asMETHODPR(Matrix3x4, SetScale, (float), void), asCALL_THISCALL);
+    engine->RegisterObjectMethod("Matrix3x4", "void SetTranslation(const Vector3&in)", asMETHODPR(Matrix3x4, SetTranslation, (const Vector3&), void), asCALL_THISCALL);
+    engine->RegisterObjectMethod("Matrix3x4", "Matrix3 ToMatrix3() const", asMETHODPR(Matrix3x4, ToMatrix3, () const, Matrix3), asCALL_THISCALL);
+    engine->RegisterObjectMethod("Matrix3x4", "Matrix4 ToMatrix4() const", asMETHODPR(Matrix3x4, ToMatrix4, () const, Matrix4), asCALL_THISCALL);
+    engine->RegisterObjectMethod("Matrix3x4", "Vector3 Translation() const", asMETHODPR(Matrix3x4, Translation, () const, Vector3), asCALL_THISCALL);
+    engine->RegisterObjectMethod("Matrix3x4", "void Decompose(Vector3&, Quaternion&, Vector3&) const", asMETHODPR(Matrix3x4, Decompose, (Vector3&, Quaternion&, Vector3&) const, void), asCALL_THISCALL);
+    engine->RegisterObjectMethod("Matrix3x4", "Matrix3x4 Inverse() const", asMETHODPR(Matrix3x4, Inverse, () const, Matrix3x4), asCALL_THISCALL);
+    engine->RegisterObjectMethod("Matrix3x4", "bool Equals(const Matrix3x4&in) const", asMETHOD(Matrix3x4, Equals), asCALL_THISCALL);
+    engine->RegisterObjectMethod("Matrix3x4", "String ToString() const", asMETHOD(Matrix3x4, ToString), asCALL_THISCALL);
+    engine->RegisterObjectProperty("Matrix3x4", "float m00", offsetof(Matrix3x4, m00_));
+    engine->RegisterObjectProperty("Matrix3x4", "float m01", offsetof(Matrix3x4, m01_));
+    engine->RegisterObjectProperty("Matrix3x4", "float m02", offsetof(Matrix3x4, m02_));
+    engine->RegisterObjectProperty("Matrix3x4", "float m03", offsetof(Matrix3x4, m03_));
+    engine->RegisterObjectProperty("Matrix3x4", "float m10", offsetof(Matrix3x4, m10_));
+    engine->RegisterObjectProperty("Matrix3x4", "float m11", offsetof(Matrix3x4, m11_));
+    engine->RegisterObjectProperty("Matrix3x4", "float m12", offsetof(Matrix3x4, m12_));
+    engine->RegisterObjectProperty("Matrix3x4", "float m13", offsetof(Matrix3x4, m13_));
+    engine->RegisterObjectProperty("Matrix3x4", "float m20", offsetof(Matrix3x4, m20_));
+    engine->RegisterObjectProperty("Matrix3x4", "float m21", offsetof(Matrix3x4, m21_));
+    engine->RegisterObjectProperty("Matrix3x4", "float m22", offsetof(Matrix3x4, m22_));
+    engine->RegisterObjectProperty("Matrix3x4", "float m23", offsetof(Matrix3x4, m23_));
+
+    engine->RegisterObjectMethod("Matrix4", "Matrix4 opMul(const Matrix3x4&) const", asMETHODPR(Matrix4, operator *, (const Matrix3x4&) const, Matrix4), asCALL_THISCALL);
+}
+
+static void ConstructPlane(Plane* ptr)
+{
+    new(ptr) Plane();
+}
+
+static void ConstructPlaneCopy(const Plane& plane, Plane* ptr)
+{
+    new(ptr) Plane(plane);
+}
+
+static void ConstructPlaneInitVertices(const Vector3& v0, const Vector3& v1, const Vector3& v2, Plane* ptr)
+{
+    new(ptr) Plane(v0, v1, v2);
+}
+
+static void ConstructPlaneInitNormalPoint(const Vector3& normal, const Vector3& point, Plane* ptr)
+{
+    new(ptr) Plane(normal, point);
+}
+
+static void ConstructPlaneInitVector4(const Vector4& plane, Plane* ptr)
+{
+    new(ptr) Plane(plane);
+}
+
+static void RegisterPlane(asIScriptEngine* engine)
+{
+    engine->RegisterObjectType("Plane", sizeof(Plane), asOBJ_VALUE | asOBJ_POD | asOBJ_APP_CLASS_CAK);
+    engine->RegisterObjectBehaviour("Plane", asBEHAVE_CONSTRUCT, "void f()", asFUNCTION(ConstructPlane), asCALL_CDECL_OBJLAST);
+    engine->RegisterObjectBehaviour("Plane", asBEHAVE_CONSTRUCT, "void f(const Plane&in)", asFUNCTION(ConstructPlaneCopy), asCALL_CDECL_OBJLAST);
+    engine->RegisterObjectBehaviour("Plane", asBEHAVE_CONSTRUCT, "void f(const Vector3&in, const Vector3&in, const Vector3&in)", asFUNCTION(ConstructPlaneInitVertices), asCALL_CDECL_OBJLAST);
+    engine->RegisterObjectBehaviour("Plane", asBEHAVE_CONSTRUCT, "void f(const Vector3&in, const Vector3&in)", asFUNCTION(ConstructPlaneInitNormalPoint), asCALL_CDECL_OBJLAST);
+    engine->RegisterObjectBehaviour("Plane", asBEHAVE_CONSTRUCT, "void f(const Vector4&in)", asFUNCTION(ConstructPlaneInitVector4), asCALL_CDECL_OBJLAST);
+    engine->RegisterObjectMethod("Plane", "void Define(const Vector3&in, const Vector3&in, const Vector3&in)", asMETHODPR(Plane, Define, (const Vector3&, const Vector3&, const Vector3&), void), asCALL_THISCALL);
+    engine->RegisterObjectMethod("Plane", "void Define(const Vector3&in, const Vector3&in)", asMETHODPR(Plane, Define, (const Vector3&, const Vector3&), void), asCALL_THISCALL);
+    engine->RegisterObjectMethod("Plane", "void Define(const Vector4&in)", asMETHODPR(Plane, Define, (const Vector4&), void), asCALL_THISCALL);
+    engine->RegisterObjectMethod("Plane", "void Transform(const Matrix3&in)", asMETHODPR(Plane, Transform, (const Matrix3&), void), asCALL_THISCALL);
+    engine->RegisterObjectMethod("Plane", "void Transform(const Matrix3x4&in)", asMETHODPR(Plane, Transform, (const Matrix3x4&), void), asCALL_THISCALL);
+    engine->RegisterObjectMethod("Plane", "void Transform(const Matrix4&in)", asMETHODPR(Plane, Transform, (const Matrix4&), void), asCALL_THISCALL);
+    engine->RegisterObjectMethod("Plane", "Vector3 Project(const Vector3&in) const", asMETHOD(Plane, Project), asCALL_THISCALL);
+    engine->RegisterObjectMethod("Plane", "float Distance(const Vector3&in) const", asMETHOD(Plane, Distance), asCALL_THISCALL);
+    engine->RegisterObjectMethod("Plane", "Vector3 Reflect(const Vector3&in) const", asMETHOD(Plane, Reflect), asCALL_THISCALL);
+    engine->RegisterObjectMethod("Plane", "Plane Transformed(const Matrix3&in) const", asMETHODPR(Plane, Transformed, (const Matrix3&) const, Plane), asCALL_THISCALL);
+    engine->RegisterObjectMethod("Plane", "Plane Transformed(const Matrix3x4&in) const", asMETHODPR(Plane, Transformed, (const Matrix3x4&) const, Plane), asCALL_THISCALL);
+    engine->RegisterObjectMethod("Plane", "Plane Transformed(const Matrix4&in) const", asMETHODPR(Plane, Transformed, (const Matrix4&) const, Plane), asCALL_THISCALL);
+    engine->RegisterObjectMethod("Plane", "Vector4 ToVector4() const", asMETHOD(Plane, ToVector4), asCALL_THISCALL);
+    engine->RegisterObjectMethod("Plane", "Matrix3x4 get_reflectionMatrix() const", asMETHOD(Plane, ReflectionMatrix), asCALL_THISCALL);
+    engine->RegisterObjectProperty("Plane", "Vector3 normal", offsetof(Plane, normal_));
+    engine->RegisterObjectProperty("Plane", "Vector3 absNormal", offsetof(Plane, absNormal_));
+    engine->RegisterObjectProperty("Plane", "float d", offsetof(Plane, d_));
+}
+
+static void ConstructRay(Ray* ptr)
+{
+    new(ptr) Ray();
+}
+
+static void ConstructRayCopy(const Ray& ray, Ray* ptr)
+{
+    new(ptr) Ray(ray);
+}
+
+static void ConstructRayInit(const Vector3& origin, const Vector3& direction, Ray* ptr)
+{
+    new(ptr) Ray(origin, direction);
+}
+
+static void RegisterRay(asIScriptEngine* engine)
+{
+    engine->RegisterObjectType("Ray", sizeof(Ray), asOBJ_VALUE | asOBJ_POD | asOBJ_APP_CLASS_CAK);
+    engine->RegisterObjectBehaviour("Ray", asBEHAVE_CONSTRUCT, "void f()", asFUNCTION(ConstructRay), asCALL_CDECL_OBJLAST);
+    engine->RegisterObjectBehaviour("Ray", asBEHAVE_CONSTRUCT, "void f(const Ray&in)", asFUNCTION(ConstructRayCopy), asCALL_CDECL_OBJLAST);
+    engine->RegisterObjectBehaviour("Ray", asBEHAVE_CONSTRUCT, "void f(const Vector3&in, const Vector3&in)", asFUNCTION(ConstructRayInit), asCALL_CDECL_OBJLAST);
+    engine->RegisterObjectMethod("Ray", "Ray& opAssign(const Ray&in)", asMETHOD(Ray, operator =), asCALL_THISCALL);
+    engine->RegisterObjectMethod("Ray", "bool opEquals(const Ray&in) const", asMETHOD(Ray, operator ==), asCALL_THISCALL);
+    engine->RegisterObjectMethod("Ray", "void Define(const Vector3&in, const Vector3&in)", asMETHOD(Ray, Define), asCALL_THISCALL);
+    engine->RegisterObjectMethod("Ray", "Vector3 Project(const Vector3&in) const", asMETHOD(Ray, Project), asCALL_THISCALL);
+    engine->RegisterObjectMethod("Ray", "float Distance(const Vector3&in) const", asMETHOD(Ray, Distance), asCALL_THISCALL);
+    engine->RegisterObjectMethod("Ray", "Vector3 ClosestPoint(const Ray&in) const", asMETHOD(Ray, ClosestPoint), asCALL_THISCALL);
+    engine->RegisterObjectMethod("Ray", "float HitDistance(const Plane&in) const", asMETHODPR(Ray, HitDistance, (const Plane&) const, float), asCALL_THISCALL);
+    engine->RegisterObjectMethod("Ray", "float HitDistance(const Sphere&in) const", asMETHODPR(Ray, HitDistance, (const Sphere&) const, float), asCALL_THISCALL);
+    engine->RegisterObjectMethod("Ray", "float HitDistance(const BoundingBox&in) const", asMETHODPR(Ray, HitDistance, (const BoundingBox&) const, float), asCALL_THISCALL);
+    engine->RegisterObjectMethod("Ray", "float HitDistance(const Frustum&in, bool solidInside = true) const", asMETHODPR(Ray, HitDistance, (const Frustum&, bool) const, float), asCALL_THISCALL);
+    engine->RegisterObjectMethod("Ray", "float HitDistance(const Vector3&in, const Vector3&in, const Vector3&in) const", asMETHODPR(Ray, HitDistance, (const Vector3&, const Vector3&, const Vector3&, Vector3*, Vector3*) const, float), asCALL_THISCALL);
+    engine->RegisterObjectMethod("Ray", "Ray Transformed(const Matrix3x4&in) const", asMETHOD(Ray, Transformed), asCALL_THISCALL);
+    engine->RegisterObjectProperty("Ray", "Vector3 origin", offsetof(Ray, origin_));
+    engine->RegisterObjectProperty("Ray", "Vector3 direction", offsetof(Ray, direction_));
+}
+
+static void ConstructRect(Rect* ptr)
+{
+    // Init to zero because performance is not critical
+    new(ptr) Rect(Rect::ZERO);
+}
+
+static void ConstructRectCopy(const Rect& rect, Rect* ptr)
+{
+    new(ptr) Rect(rect);
+}
+
+static void ConstructRectInit(float left, float top, float right, float bottom, Rect* ptr)
+{
+    new(ptr) Rect(left, top, right, bottom);
+}
+
+static void ConstructRectInitVec(const Vector2& min, const Vector2& max, Rect* ptr)
+{
+    new(ptr) Rect(min, max);
+}
+
+static void ConstructRectInitVec4(const Vector4& vec, Rect* ptr)
+{
+    new(ptr) Rect(vec);
+}
+
+static void RegisterRect(asIScriptEngine* engine)
+{
+    engine->RegisterObjectType("Rect", sizeof(Rect), asOBJ_VALUE | asOBJ_POD | asOBJ_APP_CLASS_CAK);
+    engine->RegisterObjectBehaviour("Rect", asBEHAVE_CONSTRUCT, "void f()", asFUNCTION(ConstructRect), asCALL_CDECL_OBJLAST);
+    engine->RegisterObjectBehaviour("Rect", asBEHAVE_CONSTRUCT, "void f(const Rect&in)", asFUNCTION(ConstructRectCopy), asCALL_CDECL_OBJLAST);
+    engine->RegisterObjectBehaviour("Rect", asBEHAVE_CONSTRUCT, "void f(float, float, float, float)", asFUNCTION(ConstructRectInit), asCALL_CDECL_OBJLAST);
+    engine->RegisterObjectBehaviour("Rect", asBEHAVE_CONSTRUCT, "void f(const Vector2&in, const Vector2&in)", asFUNCTION(ConstructRectInitVec), asCALL_CDECL_OBJLAST);
+    engine->RegisterObjectBehaviour("Rect", asBEHAVE_CONSTRUCT, "void f(const Vector4&in)", asFUNCTION(ConstructRectInitVec4), asCALL_CDECL_OBJLAST);
+    engine->RegisterObjectMethod("Rect", "Rect& opAssign(const Rect&in)", asMETHOD(Rect, operator =), asCALL_THISCALL);
+    engine->RegisterObjectMethod("Rect", "bool opEquals(const Rect&in) const", asMETHOD(Rect, operator ==), asCALL_THISCALL);
+    engine->RegisterObjectMethod("Rect", "void Define(const Vector2&in, const Vector2&in)", asMETHODPR(Rect, Define, (const Vector2&, const Vector2&), void), asCALL_THISCALL);
+    engine->RegisterObjectMethod("Rect", "void Define(const Vector2&in)", asMETHODPR(Rect, Define, (const Vector2&), void), asCALL_THISCALL);
+    engine->RegisterObjectMethod("Rect", "void Merge(const Vector2&in)", asMETHODPR(Rect, Merge, (const Vector2&), void), asCALL_THISCALL);
+    engine->RegisterObjectMethod("Rect", "void Merge(const Rect&in)", asMETHODPR(Rect, Merge, (const Rect&), void), asCALL_THISCALL);
+    engine->RegisterObjectMethod("Rect", "void Clip(const Rect&in)", asMETHODPR(Rect, Clip, (const Rect&), void), asCALL_THISCALL);
+    engine->RegisterObjectMethod("Rect", "void Clear()", asMETHOD(Rect, Clear), asCALL_THISCALL);
+    engine->RegisterObjectMethod("Rect", "bool Equals(const Rect&in) const", asMETHOD(Rect, Equals), asCALL_THISCALL);
+    engine->RegisterObjectMethod("Rect", "Intersection IsInside(const Vector2&in) const", asMETHOD(Rect, IsInside), asCALL_THISCALL);
+    engine->RegisterObjectMethod("Rect", "Vector4 ToVector4() const", asMETHOD(Rect, ToVector4), asCALL_THISCALL);
+    engine->RegisterObjectMethod("Rect", "bool Defined() const", asMETHOD(Rect, Defined), asCALL_THISCALL);
+    engine->RegisterObjectMethod("Rect", "Vector2 get_center() const", asMETHOD(Rect, Center), asCALL_THISCALL);
+    engine->RegisterObjectMethod("Rect", "Vector2 get_size() const", asMETHOD(Rect, Size), asCALL_THISCALL);
+    engine->RegisterObjectMethod("Rect", "Vector2 get_halfSize() const", asMETHOD(Rect, HalfSize), asCALL_THISCALL);
+    engine->RegisterObjectProperty("Rect", "Vector2 min", offsetof(Rect, min_));
+    engine->RegisterObjectProperty("Rect", "Vector2 max", offsetof(Rect, max_));
+    engine->RegisterObjectProperty("Rect", "float left", offsetof(Rect, min_.x_));
+    engine->RegisterObjectProperty("Rect", "float top", offsetof(Rect, min_.y_));
+    engine->RegisterObjectProperty("Rect", "float right", offsetof(Rect, max_.x_));
+    engine->RegisterObjectProperty("Rect", "float bottom", offsetof(Rect, max_.y_));
+}
+
+static void ConstructBoundingBox(BoundingBox* ptr)
+{
+    new(ptr) BoundingBox();
+}
+
+static void ConstructBoundingBoxCopy(const BoundingBox& box, BoundingBox* ptr)
+{
+    new(ptr) BoundingBox(box);
+}
+
+static void ConstructBoundingBoxRect(const Rect& rect, BoundingBox* ptr)
+{
+    new(ptr) BoundingBox(rect);
+}
+
+static void ConstructBoundingBoxInit(const Vector3& min, const Vector3& max, BoundingBox* ptr)
+{
+    new(ptr) BoundingBox(min, max);
+}
+
+static void ConstructBoundingBoxFloat(float min, float max, BoundingBox* ptr)
+{
+    new(ptr) BoundingBox(min, max);
+}
+
+
+static void ConstructBoundingBoxFrustum(const Frustum& frustum, BoundingBox* ptr)
+{
+    new(ptr) BoundingBox(frustum);
+}
+
+static void ConstructBoundingBoxPolyhedron(const Polyhedron& poly, BoundingBox* ptr)
+{
+    new(ptr) BoundingBox(poly);
+}
+
+static void ConstructBoundingBoxSphere(const Sphere& sphere, BoundingBox* ptr)
+{
+    new(ptr) BoundingBox(sphere);
+}
+
+static void ConstructSphere(Sphere* ptr)
+{
+    new(ptr) Sphere();
+}
+
+static void ConstructSphereCopy(const Sphere& sphere, Sphere* ptr)
+{
+    new(ptr) Sphere(sphere);
+}
+
+static void ConstructSphereInit(const Vector3& center, float radius, Sphere* ptr)
+{
+    new(ptr) Sphere(center, radius);
+}
+
+static void ConstructSphereBoundingBox(const BoundingBox& box, Sphere* ptr)
+{
+    new(ptr) Sphere(box);
+}
+
+static void ConstructSphereFrustum(const Frustum& frustum, Sphere* ptr)
+{
+    new(ptr) Sphere(frustum);
+}
+
+static void ConstructSpherePolyhedron(const Polyhedron& poly, Sphere* ptr)
+{
+    new(ptr) Sphere(poly);
+}
+
+static void ConstructFrustum(Frustum* ptr)
+{
+    new(ptr) Frustum();
+}
+
+static void ConstructFrustumCopy(const Frustum& frustum, Frustum* ptr)
+{
+    new(ptr) Frustum(frustum);
+}
+
+static void DestructFrustum(Frustum* ptr)
+{
+    ptr->~Frustum();
+}
+
+static void ConstructPolyhedron(Polyhedron* ptr)
+{
+    new(ptr) Polyhedron();
+}
+
+static void ConstructPolyhedronCopy(const Polyhedron& polyhedron, Polyhedron* ptr)
+{
+    new(ptr) Polyhedron(polyhedron);
+}
+
+static void ConstructPolyhedronBoundingBox(const BoundingBox& box, Polyhedron* ptr)
+{
+    new(ptr) Polyhedron(box);
+}
+
+static void ConstructPolyhedronFrustum(const Frustum& frustum, Polyhedron* ptr)
+{
+    new(ptr) Polyhedron(frustum);
+}
+
+static void DestructPolyhedron(Polyhedron* ptr)
+{
+    ptr->~Polyhedron();
+}
+
+void PolyhedronAddFaceArray(CScriptArray* arr, Polyhedron* ptr)
+{
+    PODVector<Vector3> face;
+    unsigned numVertices = arr->GetSize();
+
+    face.Resize(numVertices);
+    for (unsigned i = 0; i < numVertices; ++i)
+        face[i] = *((Vector3*)arr->At(i));
+    ptr->AddFace(face);
+}
+
+static unsigned PolyhedronGetNumFaces(Polyhedron* ptr)
+{
+    return ptr->faces_.Size();
+}
+
+static CScriptArray* PolyhedronGetFace(unsigned index, Polyhedron* ptr)
+{
+    PODVector<Vector3> face;
+    if (index < ptr->faces_.Size())
+        face = ptr->faces_[index];
+    return VectorToArray<Vector3>(face, "Array<Vector3>");
+}
+
+static Vector3 FrustumGetVertex(unsigned index, Frustum* ptr)
+{
+    if (index >= NUM_FRUSTUM_VERTICES)
+        return Vector3::ZERO;
+    return ptr->vertices_[index];
+}
+
+static void RegisterVolumes(asIScriptEngine* engine)
+{
+    engine->RegisterObjectType("BoundingBox", sizeof(BoundingBox), asOBJ_VALUE | asOBJ_POD | asOBJ_APP_CLASS_CAK);
+    engine->RegisterObjectType("Frustum", sizeof(Frustum), asOBJ_VALUE | asOBJ_APP_CLASS_CDAK);
+    engine->RegisterObjectType("Polyhedron", sizeof(Polyhedron), asOBJ_VALUE | asOBJ_APP_CLASS_CDK);
+    engine->RegisterObjectType("Sphere", sizeof(Sphere), asOBJ_VALUE | asOBJ_POD | asOBJ_APP_CLASS_CAK);
+
+    engine->RegisterObjectBehaviour("BoundingBox", asBEHAVE_CONSTRUCT, "void f()", asFUNCTION(ConstructBoundingBox), asCALL_CDECL_OBJLAST);
+    engine->RegisterObjectBehaviour("BoundingBox", asBEHAVE_CONSTRUCT, "void f(const BoundingBox&in)", asFUNCTION(ConstructBoundingBoxCopy), asCALL_CDECL_OBJLAST);
+    engine->RegisterObjectBehaviour("BoundingBox", asBEHAVE_CONSTRUCT, "void f(const Rect&in)", asFUNCTION(ConstructBoundingBoxRect), asCALL_CDECL_OBJLAST);
+    engine->RegisterObjectBehaviour("BoundingBox", asBEHAVE_CONSTRUCT, "void f(const Vector3&in, const Vector3&in)", asFUNCTION(ConstructBoundingBoxInit), asCALL_CDECL_OBJLAST);
+    engine->RegisterObjectBehaviour("BoundingBox", asBEHAVE_CONSTRUCT, "void f(float, float)", asFUNCTION(ConstructBoundingBoxFloat), asCALL_CDECL_OBJLAST);
+    engine->RegisterObjectBehaviour("BoundingBox", asBEHAVE_CONSTRUCT, "void f(const Frustum&in)", asFUNCTION(ConstructBoundingBoxFrustum), asCALL_CDECL_OBJLAST);
+    engine->RegisterObjectBehaviour("BoundingBox", asBEHAVE_CONSTRUCT, "void f(const Polyhedron&in)", asFUNCTION(ConstructBoundingBoxPolyhedron), asCALL_CDECL_OBJLAST);
+    engine->RegisterObjectBehaviour("BoundingBox", asBEHAVE_CONSTRUCT, "void f(const Sphere&in)", asFUNCTION(ConstructBoundingBoxSphere), asCALL_CDECL_OBJLAST);
+    engine->RegisterObjectMethod("BoundingBox", "BoundingBox& opAssign(const BoundingBox&in)", asMETHODPR(BoundingBox, operator =, (const BoundingBox&), BoundingBox&), asCALL_THISCALL);
+    engine->RegisterObjectMethod("BoundingBox", "bool opEquals(const BoundingBox&in) const", asMETHOD(BoundingBox, operator ==), asCALL_THISCALL);
+    engine->RegisterObjectMethod("BoundingBox", "void Define(const Vector3&in, const Vector3&in)", asMETHODPR(BoundingBox, Define, (const Vector3&, const Vector3&), void), asCALL_THISCALL);
+    engine->RegisterObjectMethod("BoundingBox", "void Define(float, float)", asMETHODPR(BoundingBox, Define, (float, float), void), asCALL_THISCALL);
+    engine->RegisterObjectMethod("BoundingBox", "void Define(const Vector3&in)", asMETHODPR(BoundingBox, Define, (const Vector3&), void), asCALL_THISCALL);
+    engine->RegisterObjectMethod("BoundingBox", "void Define(const BoundingBox&in)", asMETHODPR(BoundingBox, Define, (const BoundingBox&), void), asCALL_THISCALL);
+    engine->RegisterObjectMethod("BoundingBox", "void Define(const Frustum&in)", asMETHODPR(BoundingBox, Define, (const Frustum&), void), asCALL_THISCALL);
+    engine->RegisterObjectMethod("BoundingBox", "void Define(const Polyhedron&in)", asMETHODPR(BoundingBox, Define, (const Polyhedron&), void), asCALL_THISCALL);
+    engine->RegisterObjectMethod("BoundingBox", "void Define(const Sphere&in)", asMETHODPR(BoundingBox, Define, (const Sphere&), void), asCALL_THISCALL);
+    engine->RegisterObjectMethod("BoundingBox", "void Merge(const Vector3&in)", asMETHODPR(BoundingBox, Merge, (const Vector3&), void), asCALL_THISCALL);
+    engine->RegisterObjectMethod("BoundingBox", "void Merge(const BoundingBox&in)", asMETHODPR(BoundingBox, Merge, (const BoundingBox&), void), asCALL_THISCALL);
+    engine->RegisterObjectMethod("BoundingBox", "void Merge(const Frustum&in)", asMETHODPR(BoundingBox, Merge, (const Frustum&), void), asCALL_THISCALL);
+    engine->RegisterObjectMethod("BoundingBox", "void Merge(const Polyhedron&in)", asMETHODPR(BoundingBox, Merge, (const Polyhedron&), void), asCALL_THISCALL);
+    engine->RegisterObjectMethod("BoundingBox", "void Merge(const Sphere&in)", asMETHODPR(BoundingBox, Merge, (const Sphere&), void), asCALL_THISCALL);
+    engine->RegisterObjectMethod("BoundingBox", "void Clip(const BoundingBox&in)", asMETHODPR(BoundingBox, Clip, (const BoundingBox&), void), asCALL_THISCALL);
+    engine->RegisterObjectMethod("BoundingBox", "void Clear()", asMETHOD(BoundingBox, Clear), asCALL_THISCALL);
+    engine->RegisterObjectMethod("BoundingBox", "void Transform(const Matrix3&in)", asMETHODPR(BoundingBox, Transform, (const Matrix3&), void), asCALL_THISCALL);
+    engine->RegisterObjectMethod("BoundingBox", "void Transform(const Matrix3x4&in)", asMETHODPR(BoundingBox, Transform, (const Matrix3x4&), void), asCALL_THISCALL);
+    engine->RegisterObjectMethod("BoundingBox", "Intersection IsInside(const Vector3&in) const", asMETHODPR(BoundingBox, IsInside, (const Vector3&) const, Intersection), asCALL_THISCALL);
+    engine->RegisterObjectMethod("BoundingBox", "Intersection IsInside(const Sphere&in) const", asMETHODPR(BoundingBox, IsInside, (const Sphere&) const, Intersection), asCALL_THISCALL);
+    engine->RegisterObjectMethod("BoundingBox", "Intersection IsInsideFast(const Sphere&in) const", asMETHODPR(BoundingBox, IsInsideFast, (const Sphere&) const, Intersection), asCALL_THISCALL);
+    engine->RegisterObjectMethod("BoundingBox", "Intersection IsInside(const BoundingBox&in) const", asMETHODPR(BoundingBox, IsInside, (const BoundingBox&) const, Intersection), asCALL_THISCALL);
+    engine->RegisterObjectMethod("BoundingBox", "Intersection IsInsideFast(const BoundingBox&in) const", asMETHODPR(BoundingBox, IsInsideFast, (const BoundingBox&) const, Intersection), asCALL_THISCALL);
+    engine->RegisterObjectMethod("BoundingBox", "BoundingBox Transformed(const Matrix3&in) const", asMETHODPR(BoundingBox, Transformed, (const Matrix3&) const, BoundingBox), asCALL_THISCALL);
+    engine->RegisterObjectMethod("BoundingBox", "BoundingBox Transformed(const Matrix3x4&in) const", asMETHODPR(BoundingBox, Transformed, (const Matrix3x4&) const, BoundingBox), asCALL_THISCALL);
+    engine->RegisterObjectMethod("BoundingBox", "Rect Projected(const Matrix4&in) const", asMETHODPR(BoundingBox, Projected, (const Matrix4&) const, Rect), asCALL_THISCALL);
+    engine->RegisterObjectMethod("BoundingBox", "String ToString() const", asMETHOD(BoundingBox, ToString), asCALL_THISCALL);
+    engine->RegisterObjectMethod("BoundingBox", "bool Defined() const", asMETHOD(BoundingBox, Defined), asCALL_THISCALL);
+    engine->RegisterObjectMethod("BoundingBox", "Vector3 get_center() const", asMETHOD(BoundingBox, Center), asCALL_THISCALL);
+    engine->RegisterObjectMethod("BoundingBox", "Vector3 get_size() const", asMETHOD(BoundingBox, Size), asCALL_THISCALL);
+    engine->RegisterObjectMethod("BoundingBox", "Vector3 get_halfSize() const", asMETHOD(BoundingBox, HalfSize), asCALL_THISCALL);
+    engine->RegisterObjectProperty("BoundingBox", "Vector3 min", offsetof(BoundingBox, min_));
+    engine->RegisterObjectProperty("BoundingBox", "Vector3 max", offsetof(BoundingBox, max_));
+
+    engine->RegisterObjectBehaviour("Frustum", asBEHAVE_CONSTRUCT, "void f()", asFUNCTION(ConstructFrustum), asCALL_CDECL_OBJLAST);
+    engine->RegisterObjectBehaviour("Frustum", asBEHAVE_CONSTRUCT, "void f(const Frustum&in)", asFUNCTION(ConstructFrustumCopy), asCALL_CDECL_OBJLAST);
+    engine->RegisterObjectBehaviour("Frustum", asBEHAVE_DESTRUCT, "void f()", asFUNCTION(DestructFrustum), asCALL_CDECL_OBJLAST);
+    engine->RegisterObjectMethod("Frustum", "Frustum& opAssign(const Frustum&in)", asMETHODPR(Frustum, operator =, (const Frustum&), Frustum&), asCALL_THISCALL);
+    engine->RegisterObjectMethod("Frustum", "void Define(float, float, float, float, float, const Matrix3x4&in)", asMETHODPR(Frustum, Define, (float, float, float, float, float, const Matrix3x4&), void), asCALL_THISCALL);
+    engine->RegisterObjectMethod("Frustum", "void Define(const Vector3&in, const Vector3&in, const Matrix3x4&in)", asMETHODPR(Frustum, Define, (const Vector3&, const Vector3&, const Matrix3x4&), void), asCALL_THISCALL);
+    engine->RegisterObjectMethod("Frustum", "void Define(const BoundingBox&in, const Matrix3x4&in)", asMETHODPR(Frustum, Define, (const BoundingBox&, const Matrix3x4&), void), asCALL_THISCALL);
+    engine->RegisterObjectMethod("Frustum", "void DefineOrtho(float, float, float, float, float, const Matrix3x4&in)", asMETHOD(Frustum, DefineOrtho), asCALL_THISCALL);
+    engine->RegisterObjectMethod("Frustum", "void Transform(const Matrix3&in)", asMETHODPR(Frustum, Transform, (const Matrix3&), void), asCALL_THISCALL);
+    engine->RegisterObjectMethod("Frustum", "void Transform(const Matrix3x4&in)", asMETHODPR(Frustum, Transform, (const Matrix3x4&), void), asCALL_THISCALL);
+    engine->RegisterObjectMethod("Frustum", "Intersection IsInside(const Vector3&in)", asMETHODPR(Frustum, IsInside, (const Vector3&) const, Intersection), asCALL_THISCALL);
+    engine->RegisterObjectMethod("Frustum", "Intersection IsInside(const BoundingBox&in)", asMETHODPR(Frustum, IsInside, (const BoundingBox&) const, Intersection), asCALL_THISCALL);
+    engine->RegisterObjectMethod("Frustum", "Intersection IsInsideFast(const BoundingBox&in) const", asMETHODPR(Frustum, IsInsideFast, (const BoundingBox&) const, Intersection), asCALL_THISCALL);
+    engine->RegisterObjectMethod("Frustum", "Intersection IsInside(const Sphere&in)", asMETHODPR(Frustum, IsInside, (const Sphere&) const, Intersection), asCALL_THISCALL);
+    engine->RegisterObjectMethod("Frustum", "Intersection IsInsideFast(const Sphere&in) const", asMETHODPR(Frustum, IsInsideFast, (const Sphere&) const, Intersection), asCALL_THISCALL);
+    engine->RegisterObjectMethod("Frustum", "float Distance(const Vector3&in) const", asMETHOD(Frustum, Distance), asCALL_THISCALL);
+    engine->RegisterObjectMethod("Frustum", "Frustum Transformed(const Matrix3&in) const", asMETHODPR(Frustum, Transformed, (const Matrix3&) const, Frustum), asCALL_THISCALL);
+    engine->RegisterObjectMethod("Frustum", "Frustum Transformed(const Matrix3x4&in) const", asMETHODPR(Frustum, Transformed, (const Matrix3x4&) const, Frustum), asCALL_THISCALL);
+    engine->RegisterObjectMethod("Frustum", "Vector3 get_vertices(uint) const", asFUNCTION(FrustumGetVertex), asCALL_CDECL_OBJLAST);
+
+    engine->RegisterObjectBehaviour("Polyhedron", asBEHAVE_CONSTRUCT, "void f()", asFUNCTION(ConstructPolyhedron), asCALL_CDECL_OBJLAST);
+    engine->RegisterObjectBehaviour("Polyhedron", asBEHAVE_CONSTRUCT, "void f(const Polyhedron&in)", asFUNCTION(ConstructPolyhedronCopy), asCALL_CDECL_OBJLAST);
+    engine->RegisterObjectBehaviour("Polyhedron", asBEHAVE_CONSTRUCT, "void f(const BoundingBox&in)", asFUNCTION(ConstructPolyhedronBoundingBox), asCALL_CDECL_OBJLAST);
+    engine->RegisterObjectBehaviour("Polyhedron", asBEHAVE_CONSTRUCT, "void f(const Frustum&in)", asFUNCTION(ConstructPolyhedronFrustum), asCALL_CDECL_OBJLAST);
+    engine->RegisterObjectBehaviour("Polyhedron", asBEHAVE_DESTRUCT, "void f()", asFUNCTION(DestructPolyhedron), asCALL_CDECL_OBJLAST);
+    engine->RegisterObjectMethod("Polyhedron", "Polyhedron& opAssign(const Polyhedron&in)", asMETHOD(Polyhedron, operator =), asCALL_THISCALL);
+    engine->RegisterObjectMethod("Polyhedron", "void AddFace(const Vector3&in, const Vector3&in, const Vector3&in)", asMETHODPR(Polyhedron, AddFace, (const Vector3&, const Vector3&, const Vector3&), void), asCALL_THISCALL);
+    engine->RegisterObjectMethod("Polyhedron", "void AddFace(const Vector3&in, const Vector3&in, const Vector3&in, const Vector3&in)", asMETHODPR(Polyhedron, AddFace, (const Vector3&, const Vector3&, const Vector3&, const Vector3&), void), asCALL_THISCALL);
+    engine->RegisterObjectMethod("Polyhedron", "void AddFace(const Array<Vector3>@)", asFUNCTION(PolyhedronAddFaceArray), asCALL_CDECL_OBJLAST);
+    engine->RegisterObjectMethod("Polyhedron", "void Define(const BoundingBox&in)", asMETHODPR(Polyhedron, Define, (const BoundingBox&), void), asCALL_THISCALL);
+    engine->RegisterObjectMethod("Polyhedron", "void Define(const Frustum&in)", asMETHODPR(Polyhedron, Define, (const Frustum&), void), asCALL_THISCALL);
+    engine->RegisterObjectMethod("Polyhedron", "void Clip(const BoundingBox&in)", asMETHODPR(Polyhedron, Clip, (const BoundingBox&), void), asCALL_THISCALL);
+    engine->RegisterObjectMethod("Polyhedron", "void Clip(const Frustum&in)", asMETHODPR(Polyhedron, Clip, (const Frustum&), void), asCALL_THISCALL);
+    engine->RegisterObjectMethod("Polyhedron", "void Clear()", asMETHOD(Polyhedron, Clear), asCALL_THISCALL);
+    engine->RegisterObjectMethod("Polyhedron", "void Transform(const Matrix3&in)", asMETHODPR(Polyhedron, Transform, (const Matrix3&), void), asCALL_THISCALL);
+    engine->RegisterObjectMethod("Polyhedron", "void Transform(const Matrix3x4&in)", asMETHODPR(Polyhedron, Transform, (const Matrix3x4&), void), asCALL_THISCALL);
+    engine->RegisterObjectMethod("Polyhedron", "Polyhedron Transformed(const Matrix3&in) const", asMETHODPR(Polyhedron, Transformed, (const Matrix3&) const, Polyhedron), asCALL_THISCALL);
+    engine->RegisterObjectMethod("Polyhedron", "Polyhedron Transformed(const Matrix3x4&in) const", asMETHODPR(Polyhedron, Transformed, (const Matrix3x4&) const, Polyhedron), asCALL_THISCALL);
+    engine->RegisterObjectMethod("Polyhedron", "uint get_numFaces() const", asFUNCTION(PolyhedronGetNumFaces), asCALL_CDECL_OBJLAST);
+    engine->RegisterObjectMethod("Polyhedron", "Array<Vector3>@ get_face(uint) const", asFUNCTION(PolyhedronGetFace), asCALL_CDECL_OBJLAST);
+
+    engine->RegisterObjectBehaviour("Sphere", asBEHAVE_CONSTRUCT, "void f()", asFUNCTION(ConstructSphere), asCALL_CDECL_OBJLAST);
+    engine->RegisterObjectBehaviour("Sphere", asBEHAVE_CONSTRUCT, "void f(const Sphere&in)", asFUNCTION(ConstructSphereCopy), asCALL_CDECL_OBJLAST);
+    engine->RegisterObjectBehaviour("Sphere", asBEHAVE_CONSTRUCT, "void f(const Vector3&in, float)", asFUNCTION(ConstructSphereInit), asCALL_CDECL_OBJLAST);
+    engine->RegisterObjectBehaviour("Sphere", asBEHAVE_CONSTRUCT, "void f(const BoundingBox&in)", asFUNCTION(ConstructSphereBoundingBox), asCALL_CDECL_OBJLAST);
+    engine->RegisterObjectBehaviour("Sphere", asBEHAVE_CONSTRUCT, "void f(const Frustum&in)", asFUNCTION(ConstructSphereFrustum), asCALL_CDECL_OBJLAST);
+    engine->RegisterObjectBehaviour("Sphere", asBEHAVE_CONSTRUCT, "void f(const Polyhedron&in)", asFUNCTION(ConstructSpherePolyhedron), asCALL_CDECL_OBJLAST);
+    engine->RegisterObjectMethod("Sphere", "Sphere& opAssign(const Sphere&in)", asMETHODPR(Sphere, operator =, (const Sphere&), Sphere&), asCALL_THISCALL);
+    engine->RegisterObjectMethod("Sphere", "bool &opEquals(const Sphere&in) const", asMETHOD(Sphere, operator ==), asCALL_THISCALL);
+    engine->RegisterObjectMethod("Sphere", "void Define(const Vector3&in, float)", asMETHODPR(Sphere, Define, (const Vector3&, float), void), asCALL_THISCALL);
+    engine->RegisterObjectMethod("Sphere", "void Define(const BoundingBox&in)", asMETHODPR(Sphere, Define, (const BoundingBox&), void), asCALL_THISCALL);
+    engine->RegisterObjectMethod("Sphere", "void Define(const Frustum&in)", asMETHODPR(Sphere, Define, (const Frustum&), void), asCALL_THISCALL);
+    engine->RegisterObjectMethod("Sphere", "void Define(const Polyhedron&in)", asMETHODPR(Sphere, Define, (const Polyhedron&), void), asCALL_THISCALL);
+    engine->RegisterObjectMethod("Sphere", "void Define(const Sphere&in)", asMETHODPR(Sphere, Define, (const Sphere&), void), asCALL_THISCALL);
+    engine->RegisterObjectMethod("Sphere", "void Merge(const Vector3&in)", asMETHODPR(Sphere, Merge, (const Vector3&), void), asCALL_THISCALL);
+    engine->RegisterObjectMethod("Sphere", "void Merge(const BoundingBox&in)", asMETHODPR(Sphere, Merge, (const BoundingBox&), void), asCALL_THISCALL);
+    engine->RegisterObjectMethod("Sphere", "void Merge(const Frustum&in)", asMETHODPR(Sphere, Merge, (const Frustum&), void), asCALL_THISCALL);
+    engine->RegisterObjectMethod("Sphere", "void Merge(const Sphere&in)", asMETHODPR(Sphere, Merge, (const Sphere&), void), asCALL_THISCALL);
+    engine->RegisterObjectMethod("Sphere", "void Clear()", asMETHOD(Sphere, Clear), asCALL_THISCALL);
+    engine->RegisterObjectMethod("Sphere", "bool Defined() const", asMETHOD(Sphere, Defined), asCALL_THISCALL);
+    engine->RegisterObjectMethod("Sphere", "Intersection IsInside(const Vector3&in) const", asMETHODPR(Sphere, IsInside, (const Vector3&) const, Intersection), asCALL_THISCALL);
+    engine->RegisterObjectMethod("Sphere", "Intersection IsInside(const Sphere&in) const", asMETHODPR(Sphere, IsInside, (const Sphere&) const, Intersection), asCALL_THISCALL);
+    engine->RegisterObjectMethod("Sphere", "Intersection IsInsideFast(const Sphere&in) const", asMETHODPR(Sphere, IsInsideFast, (const Sphere&) const, Intersection), asCALL_THISCALL);
+    engine->RegisterObjectMethod("Sphere", "Intersection IsInside(const BoundingBox&in) const", asMETHODPR(Sphere, IsInside, (const BoundingBox&) const, Intersection), asCALL_THISCALL);
+    engine->RegisterObjectMethod("Sphere", "Intersection IsInsideFast(const BoundingBox&in) const", asMETHODPR(Sphere, IsInsideFast, (const BoundingBox&) const, Intersection), asCALL_THISCALL);
+    engine->RegisterObjectMethod("Sphere", "float Distance(const Vector3&in) const", asMETHOD(Sphere, Distance), asCALL_THISCALL);
+    engine->RegisterObjectProperty("Sphere", "Vector3 center", offsetof(Sphere, center_));
+    engine->RegisterObjectProperty("Sphere", "float radius", offsetof(Sphere, radius_));
+}
+
+static void ConstructColor(Color* ptr)
+{
+    new(ptr) Color();
+}
+
+static void ConstructColorCopy(const Color& color, Color* ptr)
+{
+    new(ptr) Color(color);
+}
+
+static void ConstructColorRGBA(float r, float g, float b, float a, Color* ptr)
+{
+    new(ptr) Color(r, g, b, a);
+}
+
+static void ConstructColorRGB(float r, float g, float b, Color* ptr)
+{
+    new(ptr) Color(r, g, b);
+}
+
+static void ConstructColorArrayInit(CScriptArray* data, Color* ptr)
+{
+    new(ptr) Color((static_cast<float*>(data->At(0))));
+}
+
+static CScriptArray* ColorData(Color* ptr)
+{
+    return BufferToArray<float>(ptr->Data(), 4, "float[]");
+}
+
+static float ColorHue(Color* ptr)
+{
+    return ptr->Hue();
+}
+
+static float ColorSaturationHSL(Color* ptr)
+{
+    return ptr->SaturationHSL();
+}
+
+static float ColorSaturationHSV(Color* ptr)
+{
+    return ptr->SaturationHSV();
+}
+
+static void RegisterColor(asIScriptEngine* engine)
+{
+    engine->RegisterObjectType("Color", sizeof(Color), asOBJ_VALUE | asOBJ_POD | asOBJ_APP_CLASS_CAK);
+    engine->RegisterObjectBehaviour("Color", asBEHAVE_CONSTRUCT, "void f()", asFUNCTION(ConstructColor), asCALL_CDECL_OBJLAST);
+    engine->RegisterObjectBehaviour("Color", asBEHAVE_CONSTRUCT, "void f(const Color&in)", asFUNCTION(ConstructColorCopy), asCALL_CDECL_OBJLAST);
+    engine->RegisterObjectBehaviour("Color", asBEHAVE_CONSTRUCT, "void f(float, float, float, float)", asFUNCTION(ConstructColorRGBA), asCALL_CDECL_OBJLAST);
+    engine->RegisterObjectBehaviour("Color", asBEHAVE_CONSTRUCT, "void f(float, float, float)", asFUNCTION(ConstructColorRGB), asCALL_CDECL_OBJLAST);
+    engine->RegisterObjectBehaviour("Color", asBEHAVE_CONSTRUCT, "void f(float[]&)", asFUNCTION(ConstructColorArrayInit), asCALL_CDECL_OBJLAST);
+    engine->RegisterObjectMethod("Color", "Color& opAssign(const Color&in)", asMETHOD(Color, operator =), asCALL_THISCALL);
+    engine->RegisterObjectMethod("Color", "Color& opAddAssign(const Color&in)", asMETHOD(Color, operator +=), asCALL_THISCALL);
+    engine->RegisterObjectMethod("Color", "bool opEquals(const Color&in) const", asMETHOD(Color, operator ==), asCALL_THISCALL);
+    engine->RegisterObjectMethod("Color", "Color opMul(float) const", asMETHOD(Color, operator *), asCALL_THISCALL);
+    engine->RegisterObjectMethod("Color", "Color opAdd(const Color&in) const", asMETHOD(Color, operator +), asCALL_THISCALL);
+    engine->RegisterObjectMethod("Color", "float[]& get_data() const", asFUNCTION(ColorData), asCALL_CDECL_OBJLAST);
+    engine->RegisterObjectMethod("Color", "uint ToUInt() const", asMETHOD(Color, ToUInt), asCALL_THISCALL);
+    engine->RegisterObjectMethod("Color", "Vector3 ToHSL() const", asMETHOD(Color, ToHSL), asCALL_THISCALL);
+    engine->RegisterObjectMethod("Color", "Vector3 ToHSV() const", asMETHOD(Color, ToHSV), asCALL_THISCALL);
+    engine->RegisterObjectMethod("Color", "void FromHSL(float, float, float, float)", asMETHOD(Color, FromHSL), asCALL_THISCALL);
+    engine->RegisterObjectMethod("Color", "void FromHSV(float, float, float, float)", asMETHOD(Color, FromHSV), asCALL_THISCALL);
+    engine->RegisterObjectMethod("Color", "Vector3 get_rgb() const", asMETHOD(Color, ToVector3), asCALL_THISCALL);
+    engine->RegisterObjectMethod("Color", "Vector4 get_rgba() const", asMETHOD(Color, ToVector4), asCALL_THISCALL);
+    engine->RegisterObjectMethod("Color", "float SumRGB() const", asMETHOD(Color, SumRGB), asCALL_THISCALL);
+    engine->RegisterObjectMethod("Color", "float Average() const", asMETHOD(Color, Average), asCALL_THISCALL);
+    engine->RegisterObjectMethod("Color", "float Luma() const", asMETHOD(Color, Luma), asCALL_THISCALL);
+    engine->RegisterObjectMethod("Color", "float Chroma() const", asMETHOD(Color, Chroma), asCALL_THISCALL);
+    engine->RegisterObjectMethod("Color", "float Hue() const", asFUNCTION(ColorHue), asCALL_CDECL_OBJLAST);
+    engine->RegisterObjectMethod("Color", "float SaturationHSL() const", asFUNCTION(ColorSaturationHSL), asCALL_CDECL_OBJLAST);
+    engine->RegisterObjectMethod("Color", "float SaturationHSV() const", asFUNCTION(ColorSaturationHSV), asCALL_CDECL_OBJLAST);
+    engine->RegisterObjectMethod("Color", "float Value(void) const", asMETHOD(Color, Value), asCALL_THISCALL);
+    engine->RegisterObjectMethod("Color", "float Lightness() const", asMETHOD(Color, Lightness), asCALL_THISCALL);
+    engine->RegisterObjectMethod("Color", "float MaxRGB() const", asMETHOD(Color, MaxRGB), asCALL_THISCALL);
+    engine->RegisterObjectMethod("Color", "float MinRGB() const", asMETHOD(Color, MinRGB), asCALL_THISCALL);
+    engine->RegisterObjectMethod("Color", "float Range() const", asMETHOD(Color, Range), asCALL_THISCALL);
+    engine->RegisterObjectMethod("Color", "void Clip(bool)", asMETHOD(Color, Clip), asCALL_THISCALL);
+    engine->RegisterObjectMethod("Color", "void Invert(bool)", asMETHOD(Color, Invert), asCALL_THISCALL);
+    engine->RegisterObjectMethod("Color", "Color Lerp(const Color&in, float) const", asMETHOD(Color, Lerp), asCALL_THISCALL);
+    engine->RegisterObjectMethod("Color", "Color Abs() const", asMETHOD(Color, Abs), asCALL_THISCALL);
+    engine->RegisterObjectMethod("Color", "bool Equals() const", asMETHOD(Color, Equals), asCALL_THISCALL);
+    engine->RegisterObjectMethod("Color", "String ToString() const", asMETHOD(Color, ToString), asCALL_THISCALL);
+
+    engine->RegisterObjectProperty("Color", "float r", offsetof(Color, r_));
+    engine->RegisterObjectProperty("Color", "float g", offsetof(Color, g_));
+    engine->RegisterObjectProperty("Color", "float b", offsetof(Color, b_));
+    engine->RegisterObjectProperty("Color", "float a", offsetof(Color, a_));
+
+    engine->RegisterGlobalProperty("const Color WHITE", (void*)&Color::WHITE);
+    engine->RegisterGlobalProperty("const Color GRAY", (void*)&Color::GRAY);
+    engine->RegisterGlobalProperty("const Color BLACK", (void*)&Color::BLACK);
+    engine->RegisterGlobalProperty("const Color RED", (void*)&Color::RED);
+    engine->RegisterGlobalProperty("const Color GREEN", (void*)&Color::GREEN);
+    engine->RegisterGlobalProperty("const Color BLUE", (void*)&Color::BLUE);
+    engine->RegisterGlobalProperty("const Color CYAN", (void*)&Color::CYAN);
+    engine->RegisterGlobalProperty("const Color MAGENTA", (void*)&Color::MAGENTA);
+    engine->RegisterGlobalProperty("const Color YELLOW", (void*)&Color::YELLOW);
+    engine->RegisterGlobalProperty("const Color TRANSPARENT", (void*)&Color::TRANSPARENT);
+}
+
+void RegisterMathAPI(asIScriptEngine* engine)
+{
+    RegisterMathFunctions(engine);
+    RegisterIntVector2(engine);
+    RegisterIntRect(engine);
+    RegisterVector2(engine);
+    RegisterVector3(engine);
+    RegisterVector4(engine);
+    RegisterMatrix2(engine);
+    RegisterMatrix3(engine);
+    RegisterQuaternion(engine);
+    RegisterMatrix4(engine);
+    RegisterMatrix3x4(engine);
+    RegisterRect(engine);
+    RegisterVolumes(engine);
+    RegisterPlane(engine);
+    RegisterRay(engine);
+    RegisterColor(engine);
+}
+
+}