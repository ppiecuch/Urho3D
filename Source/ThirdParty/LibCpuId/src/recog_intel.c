--- conflicted
+++ resolved
@@ -669,11 +669,6 @@
 		bits |= CORE_;
 		i--;
 		switch (bs[i + 9]) {
-<<<<<<< HEAD
-			case '3': code = (intel_code_t)(core_ix_base + 0); break;
-			case '5': code = (intel_code_t)(core_ix_base + 1); break;
-			case '7': code = (intel_code_t)(core_ix_base + 2); break;
-=======
 			case 'i': bits |= _I_; break;
 			case 'm': bits |= _M_; break;
 		}
@@ -681,7 +676,6 @@
 			case '3': bits |= _3; break;
 			case '5': bits |= _5; break;
 			case '7': bits |= _7; break;
->>>>>>> 06319794
 		}
 	}
 	for (i = 0; i < COUNT_OF(matchtable); i++)
