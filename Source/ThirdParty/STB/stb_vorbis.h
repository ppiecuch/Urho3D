--- conflicted
+++ resolved
@@ -5419,11 +5419,8 @@
     0.90 - first public release
 */
 
-<<<<<<< HEAD
 #undef Point
 
-#endif // STB_VORBIS_HEADER_ONLY
-=======
 #endif // STB_VORBIS_HEADER_ONLY
 
 
@@ -5467,5 +5464,4 @@
 ACTION OF CONTRACT, TORT OR OTHERWISE, ARISING FROM, OUT OF OR IN CONNECTION 
 WITH THE SOFTWARE OR THE USE OR OTHER DEALINGS IN THE SOFTWARE.
 ------------------------------------------------------------------------------
-*/
->>>>>>> cb59ca84
+*/